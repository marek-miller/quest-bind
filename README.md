--- conflicted
+++ resolved
@@ -136,18 +136,10 @@
 cargo test
 ```
 
-<<<<<<< HEAD
-Note that
-`quest-bind will not run `QuEST`'s test suite, nor will it check `QuEST`'s
-correctness. The tests here are intended to check if the C API is invoked
-correctly, and if Rust's types are passed safely back and forth across the FFI
-boundary.
-=======
 Note that `quest-bind` will not run `QuEST`'s test suite, nor will it check
 `QuEST`'s correctness. The tests here are intended to check if the C API is
 invoked correctly, and if Rust's types are passed safely back and forth across
 the FFI boundary.
->>>>>>> 5ec3410f
 
 If you want to run the test suite in the single-precision floating point mode,
 make sure the build script recompiles `libQuEST.so` with the right type
