#![allow(clippy::missing_errors_doc)]

use std::ffi::CString;

mod exceptions;
use exceptions::catch_quest_exception;

mod ffi;
pub use ffi::{
    bitEncoding as BitEncoding,
    pauliOpType as PauliOpType,
    phaseFunc as PhaseFunc,
    phaseGateType as PhaseGateType,
};

mod precision;
pub use precision::{
    Qreal,
    EPSILON,
    LN_10,
    LN_2,
    PI,
    SQRT_2,
    TAU,
};

mod qureg;
pub use qureg::Qureg;

#[derive(Debug, PartialEq, Clone)]
pub enum QuestError {
    /// An exception thrown by the C library.  From QuEST documentation:
    ///
    /// > An internal function is called when invalid arguments are passed to a
    /// > QuEST API call, which the user can optionally override by
    /// > redefining. This function is a weak symbol, so that users can
    /// > choose how input errors are handled, by redefining it in their own
    /// > code. Users must ensure that the triggered API call
    /// > does not continue (e.g. the user exits or throws an exception), else
    /// > QuEST will continue with the valid input and likely trigger a
    /// > seg-fault. This function is triggered before any internal
    /// > state-change, hence it is safe to interrupt with exceptions.
    ///
    /// See also [`invalidQuESTInputError()`][1].
    ///
    /// [1]: https://quest-kit.github.io/QuEST/group__debug.html#ga51a64b05d31ef9bcf6a63ce26c0092db
    InvalidQuESTInputError {
        err_msg:  String,
        err_func: String,
    },
    NulError(std::ffi::NulError),
    IntoStringError(std::ffi::IntoStringError),
    ArrayLengthError,
    QubitIndexError,
    NotDensityMatrix,
    NegativeProbability,
}

pub type Qcomplex = num::Complex<Qreal>;

impl From<Qcomplex> for ffi::Complex {
    fn from(value: Qcomplex) -> Self {
        ffi::Complex {
            real: value.re,
            imag: value.im,
        }
    }
}

impl From<ffi::Complex> for Qcomplex {
    fn from(value: ffi::Complex) -> Self {
        Self::new(value.real, value.imag)
    }
}

#[derive(Debug, Clone, Copy)]
pub struct ComplexMatrix2(ffi::ComplexMatrix2);

impl ComplexMatrix2 {
    #[must_use]
    pub fn new(
        real: [[Qreal; 2]; 2],
        imag: [[Qreal; 2]; 2],
    ) -> Self {
        Self(ffi::ComplexMatrix2 {
            real,
            imag,
        })
    }
}

#[derive(Debug)]
pub struct ComplexMatrix4(ffi::ComplexMatrix4);

impl ComplexMatrix4 {
    #[must_use]
    pub fn new(
        real: [[Qreal; 4]; 4],
        imag: [[Qreal; 4]; 4],
    ) -> Self {
        Self(ffi::ComplexMatrix4 {
            real,
            imag,
        })
    }
}

#[derive(Debug)]
pub struct ComplexMatrixN(ffi::ComplexMatrixN);

impl ComplexMatrixN {
    /// Allocate dynamic memory for a square complex matrix of any size.
    ///
    /// # Examples
    ///
    /// ```rust
    /// # use quest_bind::*;
    /// let mtr = ComplexMatrixN::try_new(3).unwrap();
    /// ```
    ///
    /// See [QuEST API][1] for more information.
    ///
    /// # Errors
    ///
    /// Returns [`QuestError::InvalidQuESTInputError`](crate::QuestError::InvalidQuESTInputError)
    /// on failure.  This is an exception thrown by `QuEST`.
    ///
    /// [1]: https://quest-kit.github.io/QuEST/modules.html
    pub fn try_new(num_qubits: i32) -> Result<Self, QuestError> {
        catch_quest_exception(|| {
            Self(unsafe { ffi::createComplexMatrixN(num_qubits) })
        })
    }

    /// Get the real part of the `i`th row of the matrix as shared slice.
    ///
    /// # Examples
    ///
    /// ```
    /// # use quest_bind::*;
    /// let num_qubits = 2;
    /// let mtr = &mut ComplexMatrixN::try_new(num_qubits).unwrap();
    /// init_complex_matrix_n(
    ///     mtr,
    ///     &[
    ///         &[111., 112., 113., 114.],
    ///         &[115., 116., 117., 118.],
    ///         &[119., 120., 121., 122.],
    ///         &[123., 124., 125., 126.],
    ///     ],
    ///     &[
    ///         &[211., 212., 213., 214.],
    ///         &[215., 216., 217., 218.],
    ///         &[219., 220., 221., 222.],
    ///         &[223., 224., 225., 226.],
    ///     ],
    /// )
    /// .unwrap();
    ///
    /// let i = 3;
    /// assert!(i < 1 << num_qubits);
    ///
    /// let row = mtr.row_real_as_slice(i);
    /// assert_eq!(row, &[123., 124., 125., 126.]);
    /// ```
    /// # Panics
    ///
    /// This function will panic if `i>= 2.pow(1<< num_qubits),
    /// where `num_qubits` is the number of qubits the matrix was initialized
    /// with.
    #[must_use]
    pub fn row_real_as_slice(
        &self,
        i: usize,
    ) -> &[Qreal] {
        assert!(i < 1 << self.0.numQubits);

        unsafe {
            std::slice::from_raw_parts(
                *(self.0.real).add(i),
                (1 << self.0.numQubits) as usize,
            )
        }
    }

    /// Get the real part of the `i`th row of the matrix as mutable slice.
    ///
    /// # Examples
    ///
    /// ```
    /// # use quest_bind::*;
    /// let num_qubits = 2;
    /// let mtr = &mut ComplexMatrixN::try_new(num_qubits).unwrap();
    /// init_complex_matrix_n(
    ///     mtr,
    ///     &[
    ///         &[111., 112., 113., 114.],
    ///         &[115., 116., 117., 118.],
    ///         &[119., 120., 121., 122.],
    ///         &[123., 124., 125., 126.],
    ///     ],
    ///     &[
    ///         &[211., 212., 213., 214.],
    ///         &[215., 216., 217., 218.],
    ///         &[219., 220., 221., 222.],
    ///         &[223., 224., 225., 226.],
    ///     ],
    /// )
    /// .unwrap();
    ///
    /// let i = 3;
    /// assert!(i < 1 << num_qubits);
    ///
    /// let row = mtr.row_real_as_mut_slice(i);
    /// assert_eq!(row, &[123., 124., 125., 126.]);
    /// ```
    /// # Panics
    ///
    /// This function will panic if `i>= 2.pow(1<< num_qubits),
    /// where `num_qubits` is the number of qubits the matrix was initialized
    /// with.
    pub fn row_real_as_mut_slice(
        &mut self,
        i: usize,
    ) -> &mut [Qreal] {
        unsafe {
            std::slice::from_raw_parts_mut(
                *(self.0.real).add(i),
                (1 << self.0.numQubits) as usize,
            )
        }
    }

    /// Get the imaginary part of the `i`th row of the matrix as shared slice.
    ///
    /// # Examples
    ///
    /// ```
    /// # use quest_bind::*;
    /// let num_qubits = 2;
    /// let mtr = &mut ComplexMatrixN::try_new(num_qubits).unwrap();
    /// init_complex_matrix_n(
    ///     mtr,
    ///     &[
    ///         &[111., 112., 113., 114.],
    ///         &[115., 116., 117., 118.],
    ///         &[119., 120., 121., 122.],
    ///         &[123., 124., 125., 126.],
    ///     ],
    ///     &[
    ///         &[211., 212., 213., 214.],
    ///         &[215., 216., 217., 218.],
    ///         &[219., 220., 221., 222.],
    ///         &[223., 224., 225., 226.],
    ///     ],
    /// )
    /// .unwrap();
    ///
    /// let i = 3;
    /// assert!(i < 1 << num_qubits);
    ///
    /// let row = mtr.row_imag_as_slice(i);
    /// assert_eq!(row, &[223., 224., 225., 226.]);
    /// ```
    /// # Panics
    ///
    /// This function will panic if `i>= 2.pow(1<< num_qubits),
    /// where `num_qubits` is the number of qubits the matrix was initialized
    /// with.
    #[must_use]
    pub fn row_imag_as_slice(
        &self,
        i: usize,
    ) -> &[Qreal] {
        unsafe {
            std::slice::from_raw_parts(
                *(self.0.imag).add(i),
                (1 << self.0.numQubits) as usize,
            )
        }
    }

    /// Get the imaginary part of the `i`th row of the matrix as mutable slice.
    ///
    /// # Examples
    ///
    /// ```
    /// # use quest_bind::*;
    /// let num_qubits = 2;
    /// let mtr = &mut ComplexMatrixN::try_new(num_qubits).unwrap();
    /// init_complex_matrix_n(
    ///     mtr,
    ///     &[
    ///         &[111., 112., 113., 114.],
    ///         &[115., 116., 117., 118.],
    ///         &[119., 120., 121., 122.],
    ///         &[123., 124., 125., 126.],
    ///     ],
    ///     &[
    ///         &[211., 212., 213., 214.],
    ///         &[215., 216., 217., 218.],
    ///         &[219., 220., 221., 222.],
    ///         &[223., 224., 225., 226.],
    ///     ],
    /// )
    /// .unwrap();
    ///
    /// let i = 3;
    /// assert!(i < 1 << num_qubits);
    ///
    /// let row = mtr.row_imag_as_mut_slice(i);
    /// assert_eq!(row, &[223., 224., 225., 226.]);
    /// ```
    /// # Panics
    ///
    /// This function will panic if `i>= 2.pow(1<< num_qubits),
    /// where `num_qubits` is the number of qubits the matrix was initialized
    /// with.
    pub fn row_imag_as_mut_slice(
        &mut self,
        i: usize,
    ) -> &mut [Qreal] {
        unsafe {
            std::slice::from_raw_parts_mut(
                *(self.0.imag).add(i),
                (1 << self.0.numQubits) as usize,
            )
        }
    }
}

impl Drop for ComplexMatrixN {
    fn drop(&mut self) {
        catch_quest_exception(|| unsafe { ffi::destroyComplexMatrixN(self.0) })
            .unwrap();
    }
}

#[derive(Debug)]
pub struct Vector(ffi::Vector);

impl Vector {
    #[must_use]
    pub fn new(
        x: Qreal,
        y: Qreal,
        z: Qreal,
    ) -> Self {
        Self(ffi::Vector {
            x,
            y,
            z,
        })
    }
}

#[derive(Debug)]
pub struct PauliHamil(ffi::PauliHamil);

impl PauliHamil {
    /// Dynamically allocates a Hamiltonian
    ///
    /// The Hamiltonian is expressed as a real-weighted sum of products of
    /// Pauli operators.
    ///
    /// # Examples
    ///
    /// ```rust
    /// # use quest_bind::*;
    /// let hamil = PauliHamil::try_new(2, 3).unwrap();
    /// ```
    ///
    /// See [QuEST API][1] for more information.
    ///
    /// # Errors
    ///
    /// Returns [`QuestError::InvalidQuESTInputError`](crate::QuestError::InvalidQuESTInputError) on
    /// failure. This is an exception thrown by `QuEST`.
    ///
    /// [1]: https://quest-kit.github.io/QuEST/modules.html
    pub fn try_new(
        num_qubits: i32,
        num_sum_terms: i32,
    ) -> Result<Self, QuestError> {
        catch_quest_exception(|| {
            Self(unsafe { ffi::createPauliHamil(num_qubits, num_sum_terms) })
        })
    }

    /// Creates a [`PauliHamil`] instance
    /// populated with the data in filename `fn_`.
    ///
    /// # Bugs
    ///
    /// This function calls its C equivalent which unfortunately behaves
    /// erratically when the file specified is incorrectly formatted or
    /// inaccessible, often leading to seg-faults.  Use at your own risk.
    pub fn try_new_from_file(fn_: &str) -> Result<Self, QuestError> {
        let filename = CString::new(fn_).map_err(QuestError::NulError)?;
        catch_quest_exception(|| {
            Self(unsafe { ffi::createPauliHamilFromFile((*filename).as_ptr()) })
        })
    }
}

impl Drop for PauliHamil {
    fn drop(&mut self) {
        catch_quest_exception(|| unsafe { ffi::destroyPauliHamil(self.0) })
            .expect("dropping PauliHamil should always succeed");
    }
}

#[derive(Debug)]
pub struct DiagonalOp<'a> {
    env: &'a QuestEnv,
    op:  ffi::DiagonalOp,
}

impl<'a> DiagonalOp<'a> {
    pub fn try_new(
        num_qubits: i32,
        env: &'a QuestEnv,
    ) -> Result<Self, QuestError> {
        Ok(Self {
            env,
            op: catch_quest_exception(|| unsafe {
                ffi::createDiagonalOp(num_qubits, env.0)
            })?,
        })
    }

    pub fn try_new_from_file(
        fn_: &str,
        env: &'a QuestEnv,
    ) -> Result<Self, QuestError> {
        let filename = CString::new(fn_).map_err(QuestError::NulError)?;

        Ok(Self {
            env,
            op: catch_quest_exception(|| unsafe {
                ffi::createDiagonalOpFromPauliHamilFile(
                    (*filename).as_ptr(),
                    env.0,
                )
            })?,
        })
    }
}

impl<'a> Drop for DiagonalOp<'a> {
    fn drop(&mut self) {
        catch_quest_exception(|| unsafe {
            ffi::destroyDiagonalOp(self.op, self.env.0);
        })
        .expect("dropping DiagonalOp should always succeed");
    }
}

#[derive(Debug)]
<<<<<<< HEAD
=======
pub struct Qureg<'a> {
    env: &'a QuestEnv,
    reg: ffi::Qureg,
}

impl<'a> Qureg<'a> {
    /// Creates a state-vector Qureg object.
    ///
    /// # Examples
    ///
    /// ```rust
    /// # use quest_bind::*;
    /// let env = &QuestEnv::new();
    /// let qureg = Qureg::try_new(2, env).unwrap();
    /// ```
    ///
    /// See [QuEST API][1] for more information.
    ///
    /// # Errors
    ///
    /// Returns [`QuestError::InvalidQuESTInputError`](crate::QuestError::InvalidQuESTInputError)
    /// on failure.  This is an exception thrown by `QuEST`.
    ///
    /// [1]: https://quest-kit.github.io/QuEST/modules.html
    pub fn try_new(
        num_qubits: i32,
        env: &'a QuestEnv,
    ) -> Result<Self, QuestError> {
        if num_qubits < 0 {
            return Err(QuestError::QubitIndexError);
        }
        Ok(Self {
            env,
            reg: catch_quest_exception(|| unsafe {
                ffi::createQureg(num_qubits, env.0)
            })?,
        })
    }

    ///  Creates a density matrix Qureg object.
    ///
    /// # Examples
    ///
    /// ```rust
    /// # use quest_bind::*;
    /// let env = &QuestEnv::new();
    /// let qureg = Qureg::try_new_density(2, env).unwrap();
    /// ```
    ///
    /// See [QuEST API][1] for more information.
    ///
    /// # Errors
    ///
    /// Returns [`QuestError::InvalidQuESTInputError`](crate::QuestError::InvalidQuESTInputError)
    /// on failure.  This is an exception thrown by `QuEST`.
    ///
    /// [1]: https://quest-kit.github.io/QuEST/modules.html
    pub fn try_new_density(
        num_qubits: i32,
        env: &'a QuestEnv,
    ) -> Result<Self, QuestError> {
        if num_qubits < 0 {
            return Err(QuestError::QubitIndexError);
        }
        Ok(Self {
            env,
            reg: catch_quest_exception(|| unsafe {
                ffi::createDensityQureg(num_qubits, env.0)
            })?,
        })
    }

    #[must_use]
    pub fn is_density_matrix(&self) -> bool {
        self.reg.isDensityMatrix != 0
    }

    #[must_use]
    pub fn num_qubits_represented(&self) -> i32 {
        self.reg.numQubitsRepresented
    }
}

impl<'a> Drop for Qureg<'a> {
    fn drop(&mut self) {
        catch_quest_exception(|| {
            unsafe { ffi::destroyQureg(self.reg, self.env.0) };
        })
        .expect("dropping Qureg should always succeed");
    }
}

#[derive(Debug)]
>>>>>>> 1f5e6e4e
pub struct QuestEnv(ffi::QuESTEnv);

impl QuestEnv {
    #[must_use]
    pub fn new() -> Self {
        Self(unsafe { ffi::createQuESTEnv() })
    }

    pub fn sync(&self) {
        unsafe {
            ffi::syncQuESTEnv(self.0);
        }
    }
}

impl Default for QuestEnv {
    fn default() -> Self {
        Self::new()
    }
}

impl Drop for QuestEnv {
    fn drop(&mut self) {
        catch_quest_exception(|| unsafe { ffi::destroyQuESTEnv(self.0) })
            .expect("dropping QuestEnv should always succeed")
    }
}

/// Initialises a `ComplexMatrixN` instance to have the passed
/// `real` and `imag` values.
///
/// This function reimplements the functionality of `QuEST`'s
/// `initComplexMatrix()`, instead of calling that function directly.  This way,
/// we avoid transmuting the slice of slices passed as argument into a C array
/// and simply copy the matrix elements onto the `QuEST` matrix type.
///
/// # Examples
///
/// ```rust
/// # use quest_bind::*;
/// let mtr = &mut ComplexMatrixN::try_new(1).unwrap();
/// init_complex_matrix_n(
///     mtr,
///     &[&[1., 2.], &[3., 4.]],
///     &[&[5., 6.], &[7., 8.]],
/// )
/// .unwrap();
/// ```
///
/// See [QuEST API][1] for more information.
///
/// # Errors
///
/// Returns [`Error::ArrayLengthError`](crate::QuestError::ArrayLengthError), if
/// either `real` or `imag` is not a square array of dimension equal to the
/// number of qubits in `m`.  Otherwise, returns
/// [`QuestError::InvalidQuESTInputError`](crate::QuestError::InvalidQuESTInputError) on
/// failure. This is an exception thrown by `QuEST`.
///
/// [1]: https://quest-kit.github.io/QuEST/modules.html
#[allow(clippy::cast_sign_loss)]
pub fn init_complex_matrix_n(
    m: &mut ComplexMatrixN,
    real: &[&[Qreal]],
    imag: &[&[Qreal]],
) -> Result<(), QuestError> {
    let num_elems = 1 << m.0.numQubits;

    if real.len() < num_elems || imag.len() < num_elems {
        return Err(QuestError::ArrayLengthError);
    }
    for i in 0..num_elems {
        if real[i].len() < num_elems || imag[i].len() < num_elems {
            return Err(QuestError::ArrayLengthError);
        }
    }

    for i in 0..num_elems {
        for j in 0..num_elems {
            unsafe {
                *(*m.0.real.add(i)).add(j) = real[i][j];
                *(*m.0.imag.add(i)).add(j) = imag[i][j];
            }
        }
    }
    Ok(())
}

/// Initialize [`PauliHamil`](crate::PauliHamil) instance with the given term
/// coefficients
///
/// # Examples
///
/// ```rust
/// # use quest_bind::*;
/// use quest_bind::PauliOpType::*;
///
/// let hamil = &mut PauliHamil::try_new(2, 2).unwrap();
///
/// init_pauli_hamil(
///     hamil,
///     &[0.5, -0.5],
///     &[PAULI_X, PAULI_Y, PAULI_I, PAULI_I, PAULI_Z, PAULI_X],
/// )
/// .unwrap();
/// ```
///
/// See [QuEST API][1] for more information.
///
/// [1]: https://quest-kit.github.io/QuEST/modules.html
pub fn init_pauli_hamil(
    hamil: &mut PauliHamil,
    coeffs: &[Qreal],
    codes: &[PauliOpType],
) -> Result<(), QuestError> {
    catch_quest_exception(|| unsafe {
        ffi::initPauliHamil(hamil.0, coeffs.as_ptr(), codes.as_ptr());
    })
}

/// Update the GPU memory with the current values in `op`.
///
/// # Examples
///
/// ```rust
/// # use quest_bind::*;
/// let env = &QuestEnv::new();
/// let op = &mut DiagonalOp::try_new(1, env).unwrap();
///
/// sync_diagonal_op(op).unwrap();
/// ```
/// See [QuEST API][1] for more information.
///
/// [1]: https://quest-kit.github.io/QuEST/modules.html
pub fn sync_diagonal_op(op: &mut DiagonalOp) -> Result<(), QuestError> {
    catch_quest_exception(|| unsafe {
        ffi::syncDiagonalOp(op.op);
    })
}

/// Overwrites the entire `DiagonalOp` with the given elements.
///
/// # Examples
///
/// ```rust
/// # use quest_bind::*;
/// let env = &QuestEnv::new();
/// let mut op = &mut DiagonalOp::try_new(2, env).unwrap();
///
/// let real = &[1., 2., 3., 4.];
/// let imag = &[5., 6., 7., 8.];
/// init_diagonal_op(op, real, imag);
/// ```
/// See [QuEST API][1] for more information.
///
/// # Panics
///
/// This function will panic, if either `real` or `imag`
/// have length smaller than `2.pow(num_qubits)`.
///
/// [1]: https://quest-kit.github.io/QuEST/modules.html
#[allow(clippy::cast_sign_loss)]
pub fn init_diagonal_op(
    op: &mut DiagonalOp,
    real: &[Qreal],
    imag: &[Qreal],
) -> Result<(), QuestError> {
    let len_required = 2usize.pow(op.op.numQubits as u32);
    assert!(real.len() >= len_required);
    assert!(imag.len() >= len_required);
    catch_quest_exception(|| unsafe {
        ffi::initDiagonalOp(op.op, real.as_ptr(), imag.as_ptr());
    })
}

/// Populates the diagonal operator \p op to be equivalent to the given Pauli
/// Hamiltonian
///
/// Assuming `hamil` contains only `PAULI_I` or `PAULI_Z` operators.
///
/// # Examples
///
/// ```rust
/// # use quest_bind::*;
/// use quest_bind::PauliOpType::*;
///
/// let hamil = &mut PauliHamil::try_new(2, 2).unwrap();
/// init_pauli_hamil(
///     hamil,
///     &[0.5, -0.5],
///     &[PAULI_I, PAULI_Z, PAULI_Z, PAULI_Z],
/// )
/// .unwrap();
///
/// let env = &QuestEnv::new();
/// let mut op = &mut DiagonalOp::try_new(2, env).unwrap();
///
/// init_diagonal_op_from_pauli_hamil(op, hamil).unwrap();
/// ```
///
/// See [QuEST API][1] for more information.
///
/// [1]: https://quest-kit.github.io/QuEST/modules.html
pub fn init_diagonal_op_from_pauli_hamil(
    op: &mut DiagonalOp,
    hamil: &PauliHamil,
) -> Result<(), QuestError> {
    catch_quest_exception(|| unsafe {
        ffi::initDiagonalOpFromPauliHamil(op.op, hamil.0);
    })
}

/// Modifies a subset of elements of `DiagonalOp`.
///
/// Starting at index `start_ind`, and ending at index
/// `start_ind +  num_elems`.
///
/// # Examples
///
/// ```rust
/// # use quest_bind::*;
/// let env = &QuestEnv::new();
/// let op = &mut DiagonalOp::try_new(3, env).unwrap();
///
/// let num_elems = 4;
/// let re = &[1., 2., 3., 4.];
/// let im = &[1., 2., 3., 4.];
/// set_diagonal_op_elems(op, 0, re, im, num_elems).unwrap();
/// ```
///
/// # Panics
///
/// This function will panic if either
/// `real.len() >= num_elems as usize`, or
/// `imag.len() >= num_elems as usize`.
///
/// See [QuEST API][1] for more information.
///
/// [1]: https://quest-kit.github.io/QuEST/modules.html
#[allow(clippy::cast_sign_loss)]
#[allow(clippy::cast_possible_truncation)]
pub fn set_diagonal_op_elems(
    op: &mut DiagonalOp,
    start_ind: i64,
    real: &[Qreal],
    imag: &[Qreal],
    num_elems: i64,
) -> Result<(), QuestError> {
    assert!(real.len() >= num_elems as usize);
    assert!(imag.len() >= num_elems as usize);

    catch_quest_exception(|| unsafe {
        ffi::setDiagonalOpElems(
            op.op,
            start_ind,
            real.as_ptr(),
            imag.as_ptr(),
            num_elems,
        );
    })
}

/// Apply a diagonal operator to the entire `qureg`.
///
/// # Examples
///
/// ```rust
/// # use quest_bind::*;
/// let env = &QuestEnv::new();
/// let qureg = &mut Qureg::try_new(2, env).unwrap();
/// let op = &mut DiagonalOp::try_new(2, env).unwrap();
///
/// init_diagonal_op(op, &[1., 2., 3., 4.], &[5., 6., 7., 8.]).unwrap();
/// apply_diagonal_op(qureg, &op).unwrap();
/// ```
///
/// See [QuEST API][1] for more information.
///
/// [1]: https://quest-kit.github.io/QuEST/modules.html
pub fn apply_diagonal_op(
    qureg: &mut Qureg,
    op: &DiagonalOp,
) -> Result<(), QuestError> {
    catch_quest_exception(|| unsafe {
        ffi::applyDiagonalOp(qureg.reg, op.op);
    })
}

/// Computes the expected value of the diagonal operator `op`.
///
/// Since `op` is not necessarily Hermitian, the expected value may be a complex
/// number.
///
/// # Examples
///
/// ```rust
/// # use quest_bind::*;
/// let env = &QuestEnv::new();
/// let qureg = &mut Qureg::try_new(2, env).unwrap();
/// let op = &mut DiagonalOp::try_new(2, env).unwrap();
///
/// init_zero_state(qureg);
/// init_diagonal_op(op, &[1., 2., 3., 4.], &[5., 6., 7., 8.]).unwrap();
///
/// let expec_val = calc_expec_diagonal_op(qureg, op).unwrap();
///
/// assert!((expec_val.re - 1.).abs() < EPSILON);
/// assert!((expec_val.im - 5.).abs() < EPSILON);
/// ```
///
/// See [QuEST API][1] for more information.
///
/// [1]: https://quest-kit.github.io/QuEST/modules.html
pub fn calc_expec_diagonal_op(
    qureg: &Qureg,
    op: &DiagonalOp,
) -> Result<Qcomplex, QuestError> {
    catch_quest_exception(|| unsafe {
        ffi::calcExpecDiagonalOp(qureg.reg, op.op)
    })
    .map(Into::into)
}

/// Print the current state vector of probability amplitudes to file.
pub fn report_state(qureg: &Qureg) {
    unsafe { ffi::reportState(qureg.reg) }
}

/// Print the current state vector of probability amplitudes.
pub fn report_state_to_screen(
    qureg: &Qureg,
    env: &QuestEnv,
    report_rank: i32,
) {
    unsafe { ffi::reportStateToScreen(qureg.reg, env.0, report_rank) }
}

/// Report information about a set of qubits.
///
/// This function reports: number of qubits, number of probability amplitudes.
pub fn report_qureg_params(qureg: &Qureg) {
    unsafe {
        ffi::reportQuregParams(qureg.reg);
    }
}

/// Print the Hamiltonian `hamil` to screen.
pub fn report_pauli_hamil(hamil: &PauliHamil) -> Result<(), QuestError> {
    catch_quest_exception(|| unsafe {
        ffi::reportPauliHamil(hamil.0);
    })
}

/// Returns the number of qubits represented.
///
/// # Examples
///
/// ```rust
/// # use quest_bind::*;
/// let env = &QuestEnv::new();
/// let qureg = &Qureg::try_new(3, env).unwrap();
///
/// assert_eq!(get_num_qubits(qureg), 3);
/// ```
///
/// See [QuEST API][1] for more information.
///
/// [1]: https://quest-kit.github.io/QuEST/modules.html
#[must_use]
pub fn get_num_qubits(qureg: &Qureg) -> i32 {
    unsafe { ffi::getNumQubits(qureg.reg) }
}

/// Returns the number of complex amplitudes in a state-vector.
///
/// # Examples
///
/// ```rust
/// # use quest_bind::*;
/// let env = &QuestEnv::new();
/// let qureg = &Qureg::try_new(3, env).unwrap();
///
/// assert_eq!(get_num_amps(qureg).unwrap(), 8);
/// ```
///
/// See [QuEST API][1] for more information.
///
/// [1]: https://quest-kit.github.io/QuEST/modules.html
pub fn get_num_amps(qureg: &Qureg) -> Result<i64, QuestError> {
    catch_quest_exception(|| unsafe { ffi::getNumAmps(qureg.reg) })
}

/// Initializes a `qureg` to have all-zero-amplitudes.
///
/// # Examples
///
/// ```rust
/// # use quest_bind::*;
/// let env = &QuestEnv::new();
/// let qureg = &mut Qureg::try_new(3, env).unwrap();
///
/// init_blank_state(qureg);
///
/// assert!(get_prob_amp(qureg, 0).unwrap().abs() < EPSILON);
/// ```
///
/// See [QuEST API][1] for more information.
///
/// [1]: https://quest-kit.github.io/QuEST/modules.html
pub fn init_blank_state(qureg: &mut Qureg) {
    catch_quest_exception(|| unsafe {
        ffi::initBlankState(qureg.reg);
    })
    .expect("init_blank_state should always succeed");
}

/// Initialize `qureg` into the zero state.
///
/// # Examples
///
/// ```rust
/// # use quest_bind::*;
/// let env = &QuestEnv::new();
/// let qureg = &mut Qureg::try_new(3, env).unwrap();
///
/// init_zero_state(qureg);
///
/// assert!((get_prob_amp(qureg, 0).unwrap() - 1.).abs() < EPSILON);
/// ```
///
/// See [QuEST API][1] for more information.
///
/// [1]: https://quest-kit.github.io/QuEST/modules.html
pub fn init_zero_state(qureg: &mut Qureg) {
    catch_quest_exception(|| unsafe {
        ffi::initZeroState(qureg.reg);
    })
    .expect("init_zero_state should always succeed");
}

/// Initialize `qureg` into the plus state.
///
/// # Examples
///
/// ```rust
/// # use quest_bind::*;
/// let env = &QuestEnv::new();
/// let qureg = &mut Qureg::try_new(3, env).unwrap();
///
/// init_plus_state(qureg);
/// let prob = get_prob_amp(qureg, 0).unwrap();
///
/// assert!((prob - 0.125).abs() < EPSILON);
/// ```
///
/// See [QuEST API][1] for more information.
///
/// [1]: https://quest-kit.github.io/QuEST/modules.html
pub fn init_plus_state(qureg: &mut Qureg) {
    catch_quest_exception(|| unsafe {
        ffi::initPlusState(qureg.reg);
    })
    .expect("init_plus_state should always succeed");
}

/// Initialize `qureg` into a classical state.
///
/// # Examples
///
/// ```rust
/// # use quest_bind::*;
/// let env = &QuestEnv::new();
/// let qureg = &mut Qureg::try_new(3, env).unwrap();
///
/// init_classical_state(qureg, 8);
/// let prob = get_prob_amp(qureg, 0).unwrap();
///
/// assert!(prob.abs() < EPSILON);
/// ```
///
/// See [QuEST API][1] for more information.
///
/// [1]: https://quest-kit.github.io/QuEST/modules.html
pub fn init_classical_state(
    qureg: &mut Qureg,
    state_ind: i64,
) -> Result<(), QuestError> {
    catch_quest_exception(|| unsafe {
        ffi::initClassicalState(qureg.reg, state_ind);
    })
}

/// Initialize `qureg` into a pure state.
///
/// # Examples
///
/// ```rust
/// # use quest_bind::*;
/// let env = &QuestEnv::new();
/// let qureg = &mut Qureg::try_new_density(3, env).unwrap();
/// let pure_state = &mut Qureg::try_new(3, env).unwrap();
///
/// init_zero_state(pure_state);
/// init_pure_state(qureg, pure_state).unwrap();
///
/// assert!((calc_purity(qureg).unwrap() - 1.0).abs() < EPSILON);
/// ```
///
/// See [QuEST API][1] for more information.
///
/// [1]: https://quest-kit.github.io/QuEST/modules.html
pub fn init_pure_state(
    qureg: &mut Qureg,
    pure_: &Qureg,
) -> Result<(), QuestError> {
    catch_quest_exception(|| unsafe {
        ffi::initPureState(qureg.reg, pure_.reg);
    })
}

/// Initializes `qureg` to be in the debug state.
///
/// See [QuEST API][1] for more information.
///
/// [1]: https://quest-kit.github.io/QuEST/modules.html
pub fn init_debug_state(qureg: &mut Qureg) {
    catch_quest_exception(|| unsafe {
        ffi::initDebugState(qureg.reg);
    })
    .expect("init_debug_state should always succeed");
}

/// Initialize `qureg` by specifying all amplitudes.
///
/// # Examples
///
/// ```rust
/// # use quest_bind::*;
/// let env = &QuestEnv::new();
/// let qureg = &mut Qureg::try_new(2, env).unwrap();
///
/// init_state_from_amps(qureg, &[1., 0., 0., 0.], &[0., 0., 0., 0.]);
/// let prob = get_prob_amp(qureg, 0).unwrap();
///
/// assert!((prob - 1.).abs() < EPSILON);
/// ```
///
/// See [QuEST API][1] for more information.
///
/// [1]: https://quest-kit.github.io/QuEST/modules.html
pub fn init_state_from_amps(
    qureg: &mut Qureg,
    reals: &[Qreal],
    imags: &[Qreal],
) -> Result<(), QuestError> {
    catch_quest_exception(|| unsafe {
        ffi::initStateFromAmps(qureg.reg, reals.as_ptr(), imags.as_ptr());
    })
}

/// Overwrites a contiguous subset of the amplitudes in state-vector `qureg`.
///
/// In distributed mode, this function assumes the subset `reals` and `imags`
/// exist (at least) on the node containing the ultimately updated elements.
///
/// # Examples
///
/// Below is the correct way to modify the full 8 elements of `qureg`when split
/// between 2 nodes.
///
/// ```rust
/// # use quest_bind::*;
/// let env = &QuestEnv::new();
/// let qureg = &mut Qureg::try_new(3, env).unwrap();
///
/// let re = &mut [1., 2., 3., 4.];
/// let im = &mut [1., 2., 3., 4.];
/// let num_amps = 4;
///
/// set_amps(qureg, 0, re, im, num_amps);
///
/// // modify re and im to the next set of elements
/// for i in 0..4 {
///     re[i] += 4.;
///     im[i] += 4.;
/// }
/// set_amps(qureg, 4, re, im, num_amps);
/// ```
///
/// See [QuEST API][1] for more information.
///
/// [1]: https://quest-kit.github.io/QuEST/modules.html
pub fn set_amps(
    qureg: &mut Qureg,
    start_ind: i64,
    reals: &[Qreal],
    imags: &[Qreal],
    num_amps: i64,
) -> Result<(), QuestError> {
    catch_quest_exception(|| unsafe {
        ffi::setAmps(
            qureg.reg,
            start_ind,
            reals.as_ptr(),
            imags.as_ptr(),
            num_amps,
        );
    })
}

/// Overwrites a contiguous subset of the amplitudes in density-matrix `qureg`.
///
/// In distributed mode, this function assumes the subset `reals` and `imags`
/// exist (at least) on the node containing the ultimately updated elements.
///
/// # Examples
///
/// ```rust
/// # use quest_bind::*;
/// let env = &QuestEnv::new();
/// let qureg = &mut Qureg::try_new_density(3, env).unwrap();
///
/// let mut re = &[1., 2., 3., 4.];
/// let mut im = &[1., 2., 3., 4.];
/// let num_amps = 4;
///
/// set_density_amps(qureg, 0, 0, re, im, num_amps);
/// ```
///
/// See [QuEST API][1] for more information.
///
/// [1]: https://quest-kit.github.io/QuEST/modules.html
pub fn set_density_amps(
    qureg: &mut Qureg,
    start_row: i64,
    start_col: i64,
    reals: &[Qreal],
    imags: &[Qreal],
    num_amps: i64,
) -> Result<(), QuestError> {
    catch_quest_exception(|| unsafe {
        ffi::setDensityAmps(
            qureg.reg,
            start_row,
            start_col,
            reals.as_ptr(),
            imags.as_ptr(),
            num_amps,
        );
    })
}

/// Overwrite the amplitudes of `target_qureg` with those from `copy_qureg`.
///
/// # Examples
///
/// ```rust
/// # use quest_bind::*;
/// let env = &QuestEnv::new();
/// let target_qureg = &mut Qureg::try_new(3, env).unwrap();
/// let copy_qureg = &Qureg::try_new(3, env).unwrap();
///
/// clone_qureg(target_qureg, copy_qureg);
/// ```
///
/// See [QuEST API][1] for more information.
///
/// [1]: https://quest-kit.github.io/QuEST/modules.html
pub fn clone_qureg(
    target_qureg: &mut Qureg,
    copy_qureg: &Qureg,
) -> Result<(), QuestError> {
    catch_quest_exception(|| unsafe {
        ffi::cloneQureg(target_qureg.reg, copy_qureg.reg);
    })
}

/// Shift the phase of a single qubit by a given angle.
///
/// # Examples
///
/// ```rust
/// # use quest_bind::*;
/// let env = &QuestEnv::new();
/// let qureg = &mut Qureg::try_new(3, env).unwrap();
///
/// let target_qubit = 1;
/// let angle = 0.5;
///
/// phase_shift(qureg, target_qubit, angle).unwrap();
/// ```
///
/// See [QuEST API][1] for more information.
///
/// [1]: https://quest-kit.github.io/QuEST/modules.html
pub fn phase_shift(
    qureg: &mut Qureg,
    target_quibit: i32,
    angle: Qreal,
) -> Result<(), QuestError> {
    catch_quest_exception(|| unsafe {
        ffi::phaseShift(qureg.reg, target_quibit, angle);
    })
}

/// Introduce a phase factor on state of qubits.
///
/// # Examples
///
/// ```rust
/// # use quest_bind::*;
/// let env = &QuestEnv::new();
/// let qureg = &mut Qureg::try_new(3, env).unwrap();
///
/// let id_qubit1 = 0;
/// let id_qubit2 = 2;
/// let angle = 0.5;
/// controlled_phase_shift(qureg, id_qubit1, id_qubit2, angle).unwrap();
/// ```
///
/// See [QuEST API][1] for more information.
///
/// [1]: https://quest-kit.github.io/QuEST/modules.html
pub fn controlled_phase_shift(
    qureg: &mut Qureg,
    id_qubit1: i32,
    id_qubit2: i32,
    angle: Qreal,
) -> Result<(), QuestError> {
    catch_quest_exception(|| unsafe {
        ffi::controlledPhaseShift(qureg.reg, id_qubit1, id_qubit2, angle);
    })
}

/// Introduce a phase factor of the passed qubits.
///
/// # Examples
///
/// ```rust
/// # use quest_bind::*;
/// let env = &QuestEnv::new();
/// let qureg = &mut Qureg::try_new(4, env).unwrap();
///
/// let control_qubits = &[0, 1, 3];
/// let angle = 0.5;
/// multi_controlled_phase_shift(qureg, control_qubits, angle).unwrap();
/// ```
///
/// See [QuEST API][1] for more information.
///
/// [1]: https://quest-kit.github.io/QuEST/modules.html
pub fn multi_controlled_phase_shift(
    qureg: &mut Qureg,
    control_qubits: &[i32],
    angle: Qreal,
) -> Result<(), QuestError> {
    let num_control_qubits = control_qubits.len() as i32;
    if num_control_qubits > qureg.num_qubits_represented() {
        return Err(QuestError::ArrayLengthError);
    }
    for &idx in control_qubits {
        if idx >= qureg.num_qubits_represented() || idx < 0 {
            return Err(QuestError::QubitIndexError);
        }
    }
    catch_quest_exception(|| unsafe {
        ffi::multiControlledPhaseShift(
            qureg.reg,
            control_qubits.as_ptr(),
            num_control_qubits,
            angle,
        );
    })
}

/// Apply the (two-qubit) controlled phase flip gate
///
/// Also known as the controlled pauliZ gate.
///
/// # Examples
///
/// ```rust
/// # use quest_bind::*;
/// let env = &QuestEnv::new();
/// let qureg = &mut Qureg::try_new(2, env).unwrap();
/// init_zero_state(qureg);
///
/// controlled_phase_flip(qureg, 0, 1);
/// ```
///
/// See [QuEST API][1] for more information.
///
/// [1]: https://quest-kit.github.io/QuEST/modules.html
pub fn controlled_phase_flip(
    qureg: &mut Qureg,
    id_qubit1: i32,
    id_qubit2: i32,
) -> Result<(), QuestError> {
    catch_quest_exception(|| unsafe {
        ffi::controlledPhaseFlip(qureg.reg, id_qubit1, id_qubit2);
    })
}

/// Apply the (multiple-qubit) controlled phase flip gate.
///
/// # Examples
///
/// ```rust
/// # use quest_bind::*;
/// let env = &QuestEnv::new();
/// let qureg = &mut Qureg::try_new(4, env).unwrap();
/// init_zero_state(qureg);
///
/// let control_qubits = &[0, 1, 3];
/// multi_controlled_phase_flip(qureg, control_qubits);
/// ```
///
/// See [QuEST API][1] for more information.
///
/// [1]: https://quest-kit.github.io/QuEST/modules.html
pub fn multi_controlled_phase_flip(
    qureg: &mut Qureg,
    control_qubits: &[i32],
) -> Result<(), QuestError> {
    catch_quest_exception(|| unsafe {
        ffi::multiControlledPhaseFlip(
            qureg.reg,
            control_qubits.as_ptr(),
            control_qubits.len() as i32,
        );
    })
}

/// Apply the single-qubit S gate.
///
/// # Examples
///
/// ```rust
/// # use quest_bind::*;
/// let env = &QuestEnv::new();
/// let qureg = &mut Qureg::try_new(2, env).unwrap();
/// init_zero_state(qureg);
/// pauli_x(qureg, 0).unwrap();
///
/// s_gate(qureg, 0).unwrap();
///
/// let amp = get_imag_amp(qureg, 1).unwrap();
/// assert!((amp - 1.).abs() < EPSILON);
/// ```
///
/// See [QuEST API][1] for more information.
///
/// [1]: https://quest-kit.github.io/QuEST/modules.html
pub fn s_gate(
    qureg: &mut Qureg,
    target_qubit: i32,
) -> Result<(), QuestError> {
    catch_quest_exception(|| unsafe {
        ffi::sGate(qureg.reg, target_qubit);
    })
}

/// Apply the single-qubit T gate.
///
/// # Examples
///
/// ```rust
/// # use quest_bind::*;
/// let env = &QuestEnv::new();
/// let qureg = &mut Qureg::try_new(2, env).unwrap();
/// init_zero_state(qureg);
/// pauli_x(qureg, 0).unwrap();
///
/// t_gate(qureg, 0).unwrap();
///
/// let amp = get_imag_amp(qureg, 1).unwrap();
/// assert!((amp - SQRT_2 / 2.).abs() < EPSILON);
/// ```
///
/// See [QuEST API][1] for more information.
///
/// [1]: https://quest-kit.github.io/QuEST/modules.html
pub fn t_gate(
    qureg: &mut Qureg,
    target_qubit: i32,
) -> Result<(), QuestError> {
    catch_quest_exception(|| unsafe {
        ffi::tGate(qureg.reg, target_qubit);
    })
}

/// Performs a logical AND on all successCodes held by all processes.
///
/// If any one process has a zero `success_code`, all processes will return a
/// zero success code.
///
/// See [QuEST API][1] for more information.
///
/// [1]: https://quest-kit.github.io/QuEST/modules.html
#[must_use]
pub fn sync_quest_success(success_code: i32) -> i32 {
    catch_quest_exception(|| unsafe { ffi::syncQuESTSuccess(success_code) })
        .expect("sync_quest_success should always succeed")
}

/// Report information about the `QuEST` environment
///
/// See [QuEST API][1] for more information.
///
/// [1]: https://quest-kit.github.io/QuEST/modules.html
pub fn report_quest_env(env: &QuestEnv) {
    catch_quest_exception(|| unsafe {
        ffi::reportQuESTEnv(env.0);
    })
    .expect("report_quest_env should always succeed");
}

/// Get a string containing information about the runtime environment,
///
/// # Examples
///
/// ```rust
/// # use quest_bind::*;
/// let env = &QuestEnv::new();
/// let env_str = get_environment_string(env).unwrap();
///
/// assert!(env_str.contains("OpenMP="));
/// assert!(env_str.contains("threads="));
/// assert!(env_str.contains("MPI="));
/// assert!(env_str.contains("ranks="));
/// assert!(env_str.contains("CUDA="));
/// ```
///
/// See [QuEST API][1] for more information.
///
/// [1]: https://quest-kit.github.io/QuEST/modules.html
pub fn get_environment_string(env: &QuestEnv) -> Result<String, QuestError> {
    let mut cstr =
        CString::new("CUDA=x OpenMP=x MPI=x threads=xxxxxxx ranks=xxxxxxx")
            .map_err(QuestError::NulError)?;
    catch_quest_exception(|| {
        unsafe {
            let cstr_ptr = cstr.into_raw();
            ffi::getEnvironmentString(env.0, cstr_ptr);
            cstr = CString::from_raw(cstr_ptr);
        }

        cstr.into_string().map_err(QuestError::IntoStringError)
    })
    .expect("get_environment_string should always succeed")
}

/// Copy the state-vector (or density matrix) into GPU memory.
///
/// # Examples
///
/// ```rust
/// # use quest_bind::*;
/// let env = &QuestEnv::new();
/// let qureg = &mut Qureg::try_new(2, env).unwrap();
///
/// copy_state_to_gpu(qureg);
/// ```
///
/// See [QuEST API][1] for more information.
///
/// [1]: https://quest-kit.github.io/QuEST/modules.html
pub fn copy_state_to_gpu(qureg: &mut Qureg) {
    catch_quest_exception(|| unsafe {
        ffi::copyStateToGPU(qureg.reg);
    })
    .expect("copy_state_to_gpu should always succeed");
}

/// Copy the state-vector (or density matrix) from GPU memory.
///
/// # Examples
///
/// ```rust
/// # use quest_bind::*;
/// let env = &QuestEnv::new();
/// let qureg = &mut Qureg::try_new(2, env).unwrap();
///
/// copy_state_from_gpu(qureg);
/// ```
///
/// See [QuEST API][1] for more information.
///
/// [1]: https://quest-kit.github.io/QuEST/modules.html
pub fn copy_state_from_gpu(qureg: &mut Qureg) {
    catch_quest_exception(|| unsafe { ffi::copyStateFromGPU(qureg.reg) })
        .expect("copy_state_from_gpu should always succeed");
}

/// Copy a part the state-vector (or density matrix) into GPU memory.
///
/// See [QuEST API][1] for more information.
///
/// [1]: https://quest-kit.github.io/QuEST/modules.html
pub fn copy_substate_to_gpu(
    qureg: &mut Qureg,
    start_ind: i64,
    num_amps: i64,
) -> Result<(), QuestError> {
    catch_quest_exception(|| unsafe {
        ffi::copySubstateToGPU(qureg.reg, start_ind, num_amps);
    })
}

/// Copy a part the state-vector (or density matrix) from GPU memory.
///
/// See [QuEST API][1] for more information.
///
/// [1]: https://quest-kit.github.io/QuEST/modules.html
pub fn copy_substate_from_gpu(
    qureg: &mut Qureg,
    start_ind: i64,
    num_amps: i64,
) -> Result<(), QuestError> {
    catch_quest_exception(|| unsafe {
        ffi::copySubstateToGPU(qureg.reg, start_ind, num_amps);
    })
}

/// Get the complex amplitude at a given index in the state vector.
///
/// # Examples
///
/// ```rust
/// # use quest_bind::*;
/// let env = &QuestEnv::new();
/// let qureg = &mut Qureg::try_new(2, env).unwrap();
/// init_plus_state(qureg);
///
/// let amp = get_amp(qureg, 0).unwrap().re;
/// assert!((amp - 0.5).abs() < EPSILON);
/// ```
///
/// See [QuEST API][1] for more information.
///
/// [1]: https://quest-kit.github.io/QuEST/modules.html
pub fn get_amp(
    qureg: &Qureg,
    index: i64,
) -> Result<Qcomplex, QuestError> {
    catch_quest_exception(|| unsafe { ffi::getAmp(qureg.reg, index) })
        .map(Into::into)
}

/// Get the real part of the probability amplitude at an index in
/// the state vector.
///
/// # Examples
///
/// ```rust
/// # use quest_bind::*;
/// let env = &QuestEnv::new();
/// let qureg = &mut Qureg::try_new(2, env).unwrap();
/// init_plus_state(qureg);
///
/// let amp = get_real_amp(qureg, 0).unwrap();
/// assert!((amp - 0.5).abs() < EPSILON);
/// ```
///
/// See [QuEST API][1] for more information.
///
/// [1]: https://quest-kit.github.io/QuEST/modules.html
pub fn get_real_amp(
    qureg: &Qureg,
    index: i64,
) -> Result<Qreal, QuestError> {
    catch_quest_exception(|| unsafe { ffi::getRealAmp(qureg.reg, index) })
}

/// Get the imaginary part of the probability amplitude at an index
/// in the state vector.
///
/// # Examples
///
/// ```rust
/// # use quest_bind::*;
/// let env = &QuestEnv::new();
/// let qureg = &mut Qureg::try_new(2, env).unwrap();
/// init_plus_state(qureg);
///
/// let amp = get_imag_amp(qureg, 0).unwrap();
/// assert!(amp.abs() < EPSILON);
/// ```
///
/// See [QuEST API][1] for more information.
///
/// [1]: https://quest-kit.github.io/QuEST/modules.html
pub fn get_imag_amp(
    qureg: &Qureg,
    index: i64,
) -> Result<Qreal, QuestError> {
    catch_quest_exception(|| unsafe { ffi::getImagAmp(qureg.reg, index) })
}

/// Get the probability of a state-vector at an index in the full state vector.
///
/// # Examples
///
/// ```rust
/// # use quest_bind::*;
/// let env = &QuestEnv::new();
/// let qureg = &mut Qureg::try_new(2, env).unwrap();
/// init_plus_state(qureg);
///
/// let amp = get_prob_amp(qureg, 0).unwrap();
/// assert!((amp - 0.25).abs() < EPSILON);
/// ```
///
/// See [QuEST API][1] for more information.
///
/// [1]: https://quest-kit.github.io/QuEST/modules.html
pub fn get_prob_amp(
    qureg: &Qureg,
    index: i64,
) -> Result<Qreal, QuestError> {
    catch_quest_exception(|| unsafe { ffi::getProbAmp(qureg.reg, index) })
}

/// Get an amplitude from a density matrix at a given row and column.
///
/// # Examples
///
/// ```rust
/// # use quest_bind::*;
/// let env = &QuestEnv::new();
/// let qureg = &mut Qureg::try_new_density(2, env).unwrap();
/// init_plus_state(qureg);
///
/// let amp = get_density_amp(qureg, 0, 0).unwrap().re;
/// assert!((amp - 0.25).abs() < EPSILON);
/// ```
///
/// See [QuEST API][1] for more information.
///
/// [1]: https://quest-kit.github.io/QuEST/modules.html
pub fn get_density_amp(
    qureg: &Qureg,
    row: i64,
    col: i64,
) -> Result<Qcomplex, QuestError> {
    catch_quest_exception(|| unsafe { ffi::getDensityAmp(qureg.reg, row, col) })
        .map(Into::into)
}

/// A debugging function which calculates the total probability of the qubits.
///
/// This function should always be 1 for correctly normalised states
/// (hence returning a real number).
///
/// # Examples
///
/// ```rust
/// # use quest_bind::*;
/// let env = &QuestEnv::new();
/// let qureg = &mut Qureg::try_new(2, env).unwrap();
/// init_plus_state(qureg);
///
/// let amp = calc_total_prob(qureg);
/// assert!((amp - 1.).abs() < EPSILON)
/// ```
///
/// See [QuEST API][1] for more information.
///
/// [1]: https://quest-kit.github.io/QuEST/modules.html
#[must_use]
pub fn calc_total_prob(qureg: &Qureg) -> Qreal {
    catch_quest_exception(|| unsafe { ffi::calcTotalProb(qureg.reg) })
        .expect("calc_total_prop should always succeed")
}

/// Apply a single-qubit unitary parameterized by two given complex scalars.
///
/// # Examples
///
/// ```rust
/// # use quest_bind::*;
/// let env = &QuestEnv::new();
/// let qureg = &mut Qureg::try_new(2, env).unwrap();
/// init_zero_state(qureg);
///
/// let norm = SQRT_2.recip();
/// let alpha = Qcomplex::new(0., norm);
/// let beta = Qcomplex::new(0., norm);
/// compact_unitary(qureg, 0, alpha, beta).unwrap();
///
/// let other_qureg = &mut Qureg::try_new(2, env).unwrap();
/// init_zero_state(other_qureg);
/// hadamard(other_qureg, 0).unwrap();
///
/// let fidelity = calc_fidelity(qureg, other_qureg).unwrap();
/// assert!((fidelity - 1.).abs() < 10. * EPSILON,);
/// ```
///
/// See [QuEST API][1] for more information.
///
/// [1]: https://quest-kit.github.io/QuEST/modules.html
pub fn compact_unitary(
    qureg: &mut Qureg,
    target_qubit: i32,
    alpha: Qcomplex,
    beta: Qcomplex,
) -> Result<(), QuestError> {
    if target_qubit >= qureg.num_qubits_represented() {
        return Err(QuestError::QubitIndexError);
    }
    catch_quest_exception(|| unsafe {
        ffi::compactUnitary(qureg.reg, target_qubit, alpha.into(), beta.into());
    })
}

/// Apply a general single-qubit unitary (including a global phase factor).
///
/// # Examples
///
/// ```rust
/// # use quest_bind::*;
/// let env = &QuestEnv::new();
/// let qureg = &mut Qureg::try_new(2, env).unwrap();
/// init_zero_state(qureg);
///
/// let norm = SQRT_2.recip();
/// let mtr = ComplexMatrix2::new(
///     [[norm, norm], [norm, -norm]],
///     [[0., 0.], [0., 0.]],
/// );
/// unitary(qureg, 0, &mtr).unwrap();
///
/// let other_qureg = &mut Qureg::try_new(2, env).unwrap();
/// init_zero_state(other_qureg);
/// hadamard(other_qureg, 0).unwrap();
///
/// let fidelity = calc_fidelity(qureg, other_qureg).unwrap();
/// assert!((fidelity - 1.).abs() < 10. * EPSILON,);
/// ```
///
/// See [QuEST API][1] for more information.
///
/// [1]: https://quest-kit.github.io/QuEST/modules.html
pub fn unitary(
    qureg: &mut Qureg,
    target_qubit: i32,
    u: &ComplexMatrix2,
) -> Result<(), QuestError> {
    if target_qubit >= qureg.num_qubits_represented() {
        return Err(QuestError::QubitIndexError);
    }

    catch_quest_exception(|| unsafe {
        ffi::unitary(qureg.reg, target_qubit, u.0);
    })
}

/// Rotate a single qubit by a given angle around the X-axis of the
/// Bloch-sphere.
///
/// # Examples
///
/// ```rust
/// # use quest_bind::*;
/// let env = &QuestEnv::new();
/// let qureg = &mut Qureg::try_new(3, env).unwrap();
/// let theta = PI;
///
/// rotate_x(qureg, 0, theta).unwrap();
/// ```
///
/// See [QuEST API][1] for more information.
///
/// [1]: https://quest-kit.github.io/QuEST/modules.html
pub fn rotate_x(
    qureg: &mut Qureg,
    rot_qubit: i32,
    angle: Qreal,
) -> Result<(), QuestError> {
    if rot_qubit >= qureg.num_qubits_represented() {
        return Err(QuestError::QubitIndexError);
    }
    catch_quest_exception(|| unsafe {
        ffi::rotateX(qureg.reg, rot_qubit, angle);
    })
}

/// Rotate a single qubit by a given angle around the Y-axis of the
/// Bloch-sphere.
///
/// # Examples
///
/// ```rust
/// # use quest_bind::*;
/// let env = &QuestEnv::new();
/// let qureg = &mut Qureg::try_new(3, env).unwrap();
/// let theta = PI;
///
/// rotate_y(qureg, 0, theta).unwrap();
/// ```
///
/// See [QuEST API][1] for more information.
///
/// [1]: https://quest-kit.github.io/QuEST/modules.html
pub fn rotate_y(
    qureg: &mut Qureg,
    rot_qubit: i32,
    angle: Qreal,
) -> Result<(), QuestError> {
    if rot_qubit >= qureg.num_qubits_represented() {
        return Err(QuestError::QubitIndexError);
    }
    catch_quest_exception(|| unsafe {
        ffi::rotateY(qureg.reg, rot_qubit, angle);
    })
}

/// Rotate a single qubit by a given angle around the Z-axis of the
/// Bloch-sphere.
///
/// # Examples
///
/// ```rust
/// # use quest_bind::*;
/// let env = &QuestEnv::new();
/// let qureg = &mut Qureg::try_new(3, env).unwrap();
/// let theta = PI;
///
/// rotate_z(qureg, 0, theta).unwrap();
/// ```
///
/// See [QuEST API][1] for more information.
///
/// [1]: https://quest-kit.github.io/QuEST/modules.html
pub fn rotate_z(
    qureg: &mut Qureg,
    rot_qubit: i32,
    angle: Qreal,
) -> Result<(), QuestError> {
    if rot_qubit >= qureg.num_qubits_represented() {
        return Err(QuestError::QubitIndexError);
    }
    catch_quest_exception(|| unsafe {
        ffi::rotateZ(qureg.reg, rot_qubit, angle);
    })
}

/// Rotate a single qubit by a given angle around a given axis.
///
/// # Examples
///
/// ```rust
/// # use quest_bind::*;
/// let env = &QuestEnv::new();
/// let qureg = &mut Qureg::try_new(3, env).unwrap();
/// init_zero_state(qureg);
///
/// let angle = 2.0 * PI;
/// let axis = &Vector::new(0., 0., 1.);
/// rotate_around_axis(qureg, 0, angle, axis).unwrap();
/// ```
///
/// See [QuEST API][1] for more information.
///
/// [1]: https://quest-kit.github.io/QuEST/modules.html
pub fn rotate_around_axis(
    qureg: &mut Qureg,
    rot_qubit: i32,
    angle: Qreal,
    axis: &Vector,
) -> Result<(), QuestError> {
    if rot_qubit >= qureg.num_qubits_represented() {
        return Err(QuestError::QubitIndexError);
    }
    catch_quest_exception(|| unsafe {
        ffi::rotateAroundAxis(qureg.reg, rot_qubit, angle, axis.0);
    })
}

/// Applies a controlled rotation by a given angle around the X-axis of the
/// Bloch-sphere.
///
/// # Examples
///
/// ```rust
/// # use quest_bind::*;
/// let env = &QuestEnv::new();
/// let qureg = &mut Qureg::try_new(3, env).unwrap();
///
/// let control_qubit = 1;
/// let target_qubit = 0;
/// let angle = PI;
/// controlled_rotate_x(qureg, control_qubit, target_qubit, angle).unwrap();
/// ```
///
/// See [QuEST API][1] for more information.
///
/// [1]: https://quest-kit.github.io/QuEST/modules.html
pub fn controlled_rotate_x(
    qureg: &mut Qureg,
    control_qubit: i32,
    target_qubit: i32,
    angle: Qreal,
) -> Result<(), QuestError> {
    if control_qubit >= qureg.num_qubits_represented()
        || target_qubit >= qureg.num_qubits_represented()
    {
        return Err(QuestError::QubitIndexError);
    }
    catch_quest_exception(|| unsafe {
        ffi::controlledRotateX(qureg.reg, control_qubit, target_qubit, angle);
    })
}

/// Applies a controlled rotation by a given angle around the Y-axis of the
/// Bloch-sphere.
///
/// # Examples
///
/// ```rust
/// # use quest_bind::*;
/// let env = &QuestEnv::new();
/// let qureg = &mut Qureg::try_new(3, env).unwrap();
///
/// let control_qubit = 1;
/// let target_qubit = 0;
/// let angle = PI;
/// controlled_rotate_y(qureg, control_qubit, target_qubit, angle).unwrap();
/// ```
///
/// See [QuEST API][1] for more information.
///
/// [1]: https://quest-kit.github.io/QuEST/modules.html
pub fn controlled_rotate_y(
    qureg: &mut Qureg,
    control_qubit: i32,
    target_qubit: i32,
    angle: Qreal,
) -> Result<(), QuestError> {
    if control_qubit >= qureg.num_qubits_represented()
        || target_qubit >= qureg.num_qubits_represented()
    {
        return Err(QuestError::QubitIndexError);
    }
    catch_quest_exception(|| unsafe {
        ffi::controlledRotateY(qureg.reg, control_qubit, target_qubit, angle);
    })
}

/// Applies a controlled rotation by a given angle around the Z-axis of the
/// Bloch-sphere.
///
/// # Examples
///
/// ```rust
/// # use quest_bind::*;
/// let env = &QuestEnv::new();
/// let qureg = &mut Qureg::try_new(3, env).unwrap();
///
/// let control_qubit = 1;
/// let target_qubit = 0;
/// let angle = PI;
/// controlled_rotate_z(qureg, control_qubit, target_qubit, angle).unwrap();
/// ```
///
/// See [QuEST API][1] for more information.
///
/// [1]: https://quest-kit.github.io/QuEST/modules.html
pub fn controlled_rotate_z(
    qureg: &mut Qureg,
    control_qubit: i32,
    target_qubit: i32,
    angle: Qreal,
) -> Result<(), QuestError> {
    if control_qubit >= qureg.num_qubits_represented()
        || target_qubit >= qureg.num_qubits_represented()
    {
        return Err(QuestError::QubitIndexError);
    }
    catch_quest_exception(|| unsafe {
        ffi::controlledRotateZ(qureg.reg, control_qubit, target_qubit, angle);
    })
}

/// Applies a controlled rotation by  around a given vector of the Bloch-sphere.
///
/// # Examples
///
/// ```rust
/// # use quest_bind::*;
/// let env = &QuestEnv::new();
/// let qureg = &mut Qureg::try_new(3, env).unwrap();
///
/// let control_qubit = 1;
/// let target_qubit = 0;
/// let angle = PI;
/// let vector = &Vector::new(0., 0., 1.);
/// controlled_rotate_around_axis(
///     qureg,
///     control_qubit,
///     target_qubit,
///     angle,
///     vector,
/// )
/// .unwrap();
/// ```
///
/// See [QuEST API][1] for more information.
///
/// [1]: https://quest-kit.github.io/QuEST/modules.html
pub fn controlled_rotate_around_axis(
    qureg: &mut Qureg,
    control_qubit: i32,
    target_qubit: i32,
    angle: Qreal,
    axis: &Vector,
) -> Result<(), QuestError> {
    if control_qubit >= qureg.num_qubits_represented()
        || target_qubit >= qureg.num_qubits_represented()
    {
        return Err(QuestError::QubitIndexError);
    }
    catch_quest_exception(|| unsafe {
        ffi::controlledRotateAroundAxis(
            qureg.reg,
            control_qubit,
            target_qubit,
            angle,
            axis.0,
        );
    })
}

/// Apply a controlled unitary parameterized by
/// two given complex scalars.
///
/// # Examples
///
/// ```rust
/// # use quest_bind::*;
/// let env = &QuestEnv::new();
/// let qureg = &mut Qureg::try_new(2, env).unwrap();
/// init_zero_state(qureg);
///
/// let norm = SQRT_2.recip();
/// let alpha = Qcomplex::new(0., norm);
/// let beta = Qcomplex::new(0., norm);
/// controlled_compact_unitary(qureg, 0, 1, alpha, beta).unwrap();
/// ```
///
/// See [QuEST API][1] for more information.
///
/// [1]: https://quest-kit.github.io/QuEST/modules.html
pub fn controlled_compact_unitary(
    qureg: &mut Qureg,
    control_qubit: i32,
    target_qubit: i32,
    alpha: Qcomplex,
    beta: Qcomplex,
) -> Result<(), QuestError> {
    if control_qubit >= qureg.num_qubits_represented()
        || target_qubit >= qureg.num_qubits_represented()
    {
        return Err(QuestError::QubitIndexError);
    }
    catch_quest_exception(|| unsafe {
        ffi::controlledCompactUnitary(
            qureg.reg,
            control_qubit,
            target_qubit,
            alpha.into(),
            beta.into(),
        );
    })
}

/// Apply a general controlled unitary.
///
/// # Examples
///
/// ```rust
/// # use quest_bind::*;
/// let env = &QuestEnv::new();
/// let qureg = &mut Qureg::try_new(2, env).unwrap();
/// init_zero_state(qureg);
///
/// let norm = SQRT_2.recip();
/// let mtr = &ComplexMatrix2::new(
///     [[norm, norm], [norm, -norm]],
///     [[0., 0.], [0., 0.]],
/// );
/// controlled_unitary(qureg, 0, 1, mtr).unwrap();
/// ```
///
/// See [QuEST API][1] for more information.
///
/// [1]: https://quest-kit.github.io/QuEST/modules.html
pub fn controlled_unitary(
    qureg: &mut Qureg,
    control_qubit: i32,
    target_qubit: i32,
    u: &ComplexMatrix2,
) -> Result<(), QuestError> {
    if control_qubit >= qureg.num_qubits_represented()
        || target_qubit >= qureg.num_qubits_represented()
    {
        return Err(QuestError::QubitIndexError);
    }
    catch_quest_exception(|| unsafe {
        ffi::controlledUnitary(qureg.reg, control_qubit, target_qubit, u.0);
    })
}

/// Apply a general multiple-control single-target unitary.
///
/// # Examples
///
/// ```rust
/// # use quest_bind::*;
/// let env = &QuestEnv::new();
/// let qureg = &mut Qureg::try_new(3, env).unwrap();
/// init_zero_state(qureg);
///
/// let norm = SQRT_2.recip();
/// let mtr = &ComplexMatrix2::new(
///     [[norm, norm], [norm, -norm]],
///     [[0., 0.], [0., 0.]],
/// );
/// multi_controlled_unitary(qureg, &[1, 2], 0, mtr).unwrap();
/// ```
///
/// See [QuEST API][1] for more information.
///
/// [1]: https://quest-kit.github.io/QuEST/modules.html
pub fn multi_controlled_unitary(
    qureg: &mut Qureg,
    control_qubits: &[i32],
    target_qubit: i32,
    u: &ComplexMatrix2,
) -> Result<(), QuestError> {
    let num_control_qubits = control_qubits.len() as i32;
    if num_control_qubits >= qureg.num_qubits_represented()
        || target_qubit >= qureg.num_qubits_represented()
    {
        return Err(QuestError::QubitIndexError);
    }
    catch_quest_exception(|| unsafe {
        ffi::multiControlledUnitary(
            qureg.reg,
            control_qubits.as_ptr(),
            num_control_qubits,
            target_qubit,
            u.0,
        );
    })
}

/// Apply the single-qubit Pauli-X gate.
///
/// # Examples
///
/// ```rust
/// # use quest_bind::*;
/// let env = &QuestEnv::new();
/// let qureg = &mut Qureg::try_new(2, env).unwrap();
/// init_zero_state(qureg);
///
/// pauli_x(qureg, 0).unwrap();
///
/// let amp = get_real_amp(qureg, 1).unwrap();
/// assert!((amp - 1.).abs() < EPSILON);
/// ```
///
/// See [QuEST API][1] for more information.
///
/// [1]: https://quest-kit.github.io/QuEST/modules.html
pub fn pauli_x(
    qureg: &mut Qureg,
    target_qubit: i32,
) -> Result<(), QuestError> {
    if target_qubit >= qureg.num_qubits_represented() || target_qubit < 0 {
        return Err(QuestError::QubitIndexError);
    }
    catch_quest_exception(|| unsafe {
        ffi::pauliX(qureg.reg, target_qubit);
    })
}

/// Apply the single-qubit Pauli-Y gate.
///
/// # Examples
///
/// ```rust
/// # use quest_bind::*;
/// let env = &QuestEnv::new();
/// let qureg = &mut Qureg::try_new(2, env).unwrap();
/// init_zero_state(qureg);
///
/// pauli_y(qureg, 0).unwrap();
///
/// let amp = get_imag_amp(qureg, 1).unwrap();
/// assert!((amp - 1.).abs() < EPSILON);
/// ```
///
/// See [QuEST API][1] for more information.
///
/// [1]: https://quest-kit.github.io/QuEST/modules.html
pub fn pauli_y(
    qureg: &mut Qureg,
    target_qubit: i32,
) -> Result<(), QuestError> {
    if target_qubit >= qureg.num_qubits_represented() || target_qubit < 0 {
        return Err(QuestError::QubitIndexError);
    }
    catch_quest_exception(|| unsafe {
        ffi::pauliY(qureg.reg, target_qubit);
    })
}

/// Apply the single-qubit Pauli-Z gate.
///
/// # Examples
///
/// ```rust
/// # use quest_bind::*;
/// let env = &QuestEnv::new();
/// let qureg = &mut Qureg::try_new(2, env).unwrap();
/// init_zero_state(qureg);
///
/// pauli_z(qureg, 0).unwrap();
///
/// let amp = get_real_amp(qureg, 0).unwrap();
/// assert!((amp - 1.).abs() < EPSILON);
/// ```
///
/// See [QuEST API][1] for more information.
///
/// [1]: https://quest-kit.github.io/QuEST/modules.html
pub fn pauli_z(
    qureg: &mut Qureg,
    target_qubit: i32,
) -> Result<(), QuestError> {
    if target_qubit >= qureg.num_qubits_represented() || target_qubit < 0 {
        return Err(QuestError::QubitIndexError);
    }
    catch_quest_exception(|| unsafe {
        ffi::pauliZ(qureg.reg, target_qubit);
    })
}

/// Apply the single-qubit Hadamard gate.
///
/// # Examples
///
/// ```rust
/// # use quest_bind::*;
/// let env = &QuestEnv::new();
/// let qureg = &mut Qureg::try_new(2, env).unwrap();
/// init_zero_state(qureg);
///
/// hadamard(qureg, 0).unwrap();
///
/// let amp = get_real_amp(qureg, 0).unwrap();
/// assert!((amp - SQRT_2.recip()).abs() < EPSILON);
/// ```
///
/// See [QuEST API][1] for more information.
///
/// [1]: https://quest-kit.github.io/QuEST/modules.html
pub fn hadamard(
    qureg: &mut Qureg,
    target_qubit: i32,
) -> Result<(), QuestError> {
    if target_qubit >= qureg.num_qubits_represented() {
        return Err(QuestError::QubitIndexError);
    }
    catch_quest_exception(|| unsafe {
        ffi::hadamard(qureg.reg, target_qubit);
    })
}

/// Apply the controlled not (single control, single target) gate.
///
/// # Examples
///
/// ```rust
/// # use quest_bind::*;
/// let env = &QuestEnv::new();
/// let qureg = &mut Qureg::try_new(2, env).unwrap();
/// init_zero_state(qureg);
/// pauli_x(qureg, 1).unwrap();
///
/// controlled_not(qureg, 1, 0).unwrap();
///
/// let amp = get_real_amp(qureg, 3).unwrap();
/// assert!((amp - 1.).abs() < EPSILON);
/// ```
///
/// See [QuEST API][1] for more information.
///
/// [1]: https://quest-kit.github.io/QuEST/modules.html
pub fn controlled_not(
    qureg: &mut Qureg,
    control_qubit: i32,
    target_qubit: i32,
) -> Result<(), QuestError> {
    if target_qubit >= qureg.num_qubits_represented()
        || control_qubit >= qureg.num_qubits_represented()
    {
        return Err(QuestError::QubitIndexError);
    }
    catch_quest_exception(|| unsafe {
        ffi::controlledNot(qureg.reg, control_qubit, target_qubit);
    })
}

/// Apply a NOT (or Pauli X) gate with multiple control and target qubits.
///
/// # Examples
///
/// ```rust
/// # use quest_bind::*;
/// let env = &QuestEnv::new();
/// let qureg = &mut Qureg::try_new(4, env).unwrap();
/// init_zero_state(qureg);
/// pauli_x(qureg, 0).unwrap();
/// pauli_x(qureg, 1).unwrap();
///
/// let ctrls = &[0, 1];
/// let targs = &[2, 3];
/// multi_controlled_multi_qubit_not(qureg, ctrls, targs).unwrap();
///
/// let amp = get_real_amp(qureg, 15).unwrap();
/// assert!((amp - 1.).abs() < EPSILON);
/// ```
///
/// See [QuEST API][1] for more information.
///
/// [1]: https://quest-kit.github.io/QuEST/modules.html
pub fn multi_controlled_multi_qubit_not(
    qureg: &mut Qureg,
    ctrls: &[i32],
    targs: &[i32],
) -> Result<(), QuestError> {
    let num_ctrls = ctrls.len() as i32;
    let num_targs = targs.len() as i32;
    if num_ctrls > qureg.num_qubits_represented()
        || num_targs > qureg.num_qubits_represented()
    {
        return Err(QuestError::ArrayLengthError);
    }
    for idx in ctrls.iter().chain(targs) {
        if *idx >= qureg.num_qubits_represented() {
            return Err(QuestError::QubitIndexError);
        }
    }

    catch_quest_exception(|| unsafe {
        ffi::multiControlledMultiQubitNot(
            qureg.reg,
            ctrls.as_ptr(),
            num_ctrls,
            targs.as_ptr(),
            num_targs,
        );
    })
}

/// Apply a NOT (or Pauli X) gate with multiple target qubits,
///
/// which has the same  effect as (but is much faster than) applying each
/// single-qubit NOT gate in turn.
///
/// # Examples
///
/// ```rust
/// # use quest_bind::*;
/// let env = &QuestEnv::new();
/// let qureg = &mut Qureg::try_new(2, env).unwrap();
/// init_zero_state(qureg);
///
/// let targs = &[0, 1];
/// multi_qubit_not(qureg, targs).unwrap();
///
/// let amp = get_real_amp(qureg, 3).unwrap();
/// assert!((amp - 1.).abs() < EPSILON);
/// ```
///
/// See [QuEST API][1] for more information.
///
/// [1]: https://quest-kit.github.io/QuEST/modules.html
pub fn multi_qubit_not(
    qureg: &mut Qureg,
    targs: &[i32],
) -> Result<(), QuestError> {
    let num_targs = targs.len() as i32;
    if num_targs > qureg.num_qubits_represented() {
        return Err(QuestError::ArrayLengthError);
    }
    for idx in targs {
        if *idx >= qureg.num_qubits_represented() {
            return Err(QuestError::QubitIndexError);
        }
    }
    catch_quest_exception(|| unsafe {
        let targs_ptr = targs.as_ptr();
        ffi::multiQubitNot(qureg.reg, targs_ptr, num_targs);
    })
}

/// Apply the controlled pauliY (single control, single target) gate.
///
/// # Examples
///
/// ```rust
/// # use quest_bind::*;
/// let env = &QuestEnv::new();
/// let qureg = &mut Qureg::try_new(2, env).unwrap();
/// init_zero_state(qureg);
/// pauli_x(qureg, 1).unwrap();
///
/// controlled_pauli_y(qureg, 1, 0).unwrap();
///
/// let amp = get_imag_amp(qureg, 3).unwrap();
/// assert!((amp - 1.).abs() < EPSILON);
/// ```
///
/// See [QuEST API][1] for more information.
///
/// [1]: https://quest-kit.github.io/QuEST/modules.html
pub fn controlled_pauli_y(
    qureg: &mut Qureg,
    control_qubit: i32,
    target_qubit: i32,
) -> Result<(), QuestError> {
    catch_quest_exception(|| unsafe {
        ffi::controlledPauliY(qureg.reg, control_qubit, target_qubit);
    })
}

/// Gives the probability of a qubit being measured in the given outcome.
///
/// # Examples
///
/// ```rust
/// # use quest_bind::*;
/// let env = &QuestEnv::new();
/// let qureg = &mut Qureg::try_new(3, env).unwrap();
/// init_zero_state(qureg);
///
/// let prob = calc_prob_of_outcome(qureg, 0, 0).unwrap();
/// assert!((prob - 1.).abs() < EPSILON);
/// let prob = calc_prob_of_outcome(qureg, 0, 1).unwrap();
/// assert!(prob.abs() < EPSILON);
/// ```
///
/// See [QuEST API][1] for more information.
///
/// [1]: https://quest-kit.github.io/QuEST/modules.html
pub fn calc_prob_of_outcome(
    qureg: &Qureg,
    measure_qubit: i32,
    outcome: i32,
) -> Result<Qreal, QuestError> {
    catch_quest_exception(|| unsafe {
        ffi::calcProbOfOutcome(qureg.reg, measure_qubit, outcome)
    })
}

/// Calculate probabilities of every outcome of the sub-register.
///
/// # Examples
///
/// ```rust
/// # use quest_bind::*;
/// let env = &QuestEnv::new();
/// let qureg = &mut Qureg::try_new(3, env).unwrap();
/// init_zero_state(qureg);
///
/// let qubits = &[1, 2];
/// let outcome_probs = &mut vec![0.; 4];
/// calc_prob_of_all_outcomes(outcome_probs, qureg, qubits).unwrap();
/// assert_eq!(outcome_probs, &vec![1., 0., 0., 0.]);
/// ```
///
/// See [QuEST API][1] for more information.
///
/// # Panics
///
/// This function will panic if
/// `outcome_probs.len() < num_qubits as usize`
///
/// [1]: https://quest-kit.github.io/QuEST/modules.html
#[allow(clippy::cast_sign_loss)]
pub fn calc_prob_of_all_outcomes(
    outcome_probs: &mut [Qreal],
    qureg: &Qureg,
    qubits: &[i32],
) -> Result<(), QuestError> {
    let num_qubits = qubits.len() as i32;
    if num_qubits > qureg.num_qubits_represented()
        || outcome_probs.len() < (1 << num_qubits)
    {
        return Err(QuestError::ArrayLengthError);
    }

    catch_quest_exception(|| unsafe {
        ffi::calcProbOfAllOutcomes(
            outcome_probs.as_mut_ptr(),
            qureg.reg,
            qubits.as_ptr(),
            num_qubits,
        );
    })
}

/// Updates `qureg` to be consistent with measuring qubit in the given outcome.
///
/// # Examples
///
/// ```rust
/// # use quest_bind::*;
/// let env = &QuestEnv::new();
/// let qureg = &mut Qureg::try_new(2, env).unwrap();
/// init_plus_state(qureg);
///
/// collapse_to_outcome(qureg, 0, 0).unwrap();
///
/// // QuEST throws an exception if probability of outcome is 0.
/// init_zero_state(qureg);
/// collapse_to_outcome(qureg, 0, 1).unwrap_err();
/// ```
///
/// See [QuEST API][1] for more information.
///
/// [1]: https://quest-kit.github.io/QuEST/modules.html
pub fn collapse_to_outcome(
    qureg: &mut Qureg,
    measure_qubit: i32,
    outcome: i32,
) -> Result<Qreal, QuestError> {
    if measure_qubit >= qureg.num_qubits_represented() {
        return Err(QuestError::QubitIndexError);
    }
    catch_quest_exception(|| unsafe {
        ffi::collapseToOutcome(qureg.reg, measure_qubit, outcome)
    })
}

/// Measures a single qubit, collapsing it randomly to 0 or 1.
///
/// # Examples
///
/// ```rust
/// # use quest_bind::*;
/// let env = &QuestEnv::new();
/// let qureg = &mut Qureg::try_new(2, env).unwrap();
///
/// // Prepare an entangled state `|00> + |11>`
/// init_zero_state(qureg);
/// hadamard(qureg, 0).and(controlled_not(qureg, 0, 1)).unwrap();
///
/// // Qubits are entangled now
/// let outcome1 = measure(qureg, 0).unwrap();
/// let outcome2 = measure(qureg, 1).unwrap();
///
/// assert_eq!(outcome1, outcome2);
/// ```
///
/// See [QuEST API][1] for more information.
///
/// [1]: https://quest-kit.github.io/QuEST/modules.html
pub fn measure(
    qureg: &mut Qureg,
    measure_qubit: i32,
) -> Result<i32, QuestError> {
    catch_quest_exception(|| unsafe { ffi::measure(qureg.reg, measure_qubit) })
}

/// Measures a single qubit, collapsing it randomly to 0 or 1
///
/// Additionally, the function gives the probability of that outcome.
///
/// # Examples
///
/// ```rust
/// # use quest_bind::*;
/// let env = &QuestEnv::new();
/// let qureg = &mut Qureg::try_new(2, env).unwrap();
///
/// // Prepare an entangled state `|00> + |11>`
/// init_zero_state(qureg);
/// hadamard(qureg, 0).and(controlled_not(qureg, 0, 1)).unwrap();
///
/// // Qubits are entangled now
/// let prob = &mut -1.;
/// let outcome1 = measure_with_stats(qureg, 0, prob).unwrap();
/// assert!((*prob - 0.5).abs() < EPSILON);
///
/// let outcome2 = measure_with_stats(qureg, 1, prob).unwrap();
/// assert!((*prob - 1.).abs() < EPSILON);
///
/// assert_eq!(outcome1, outcome2);
/// ```
///
/// See [QuEST API][1] for more information.
///
/// [1]: https://quest-kit.github.io/QuEST/modules.html
pub fn measure_with_stats(
    qureg: &mut Qureg,
    measure_qubit: i32,
    outcome_prob: &mut Qreal,
) -> Result<i32, QuestError> {
    catch_quest_exception(|| unsafe {
        let outcome_prob_ptr = outcome_prob as *mut _;
        ffi::measureWithStats(qureg.reg, measure_qubit, outcome_prob_ptr)
    })
}

/// Computes the inner product of two equal-size state vectors.
///
/// # Examples
///
/// ```rust
/// # use quest_bind::*;
/// let env = &QuestEnv::new();
/// let qureg = &mut Qureg::try_new(2, env).unwrap();
/// init_zero_state(qureg);
/// let other_qureg = &mut Qureg::try_new(2, env).unwrap();
/// init_plus_state(other_qureg);
///
/// let prod = calc_inner_product(qureg, other_qureg).unwrap();
/// assert!((prod.re - 0.5).abs() < EPSILON);
/// assert!((prod.im).abs() < EPSILON);
/// ```
///
/// See [QuEST API][1] for more information.
///
/// [1]: https://quest-kit.github.io/QuEST/modules.html
pub fn calc_inner_product(
    bra: &Qureg,
    ket: &Qureg,
) -> Result<Qcomplex, QuestError> {
    catch_quest_exception(|| unsafe { ffi::calcInnerProduct(bra.reg, ket.reg) })
        .map(Into::into)
}

/// Computes the Hilbert-Schmidt scalar product.
///
/// # Examples
///
/// ```rust
/// # use quest_bind::*;
/// let env = &QuestEnv::new();
/// let qureg = &mut Qureg::try_new_density(2, env).unwrap();
/// init_zero_state(qureg);
/// let other_qureg = &mut Qureg::try_new_density(2, env).unwrap();
/// init_plus_state(other_qureg);
///
/// let prod = calc_density_inner_product(qureg, other_qureg).unwrap();
/// assert!((prod - 0.25).abs() < EPSILON);
/// ```
///
/// See [QuEST API][1] for more information.
///
/// [1]: https://quest-kit.github.io/QuEST/modules.html
pub fn calc_density_inner_product(
    rho1: &Qureg,
    rho2: &Qureg,
) -> Result<Qreal, QuestError> {
    catch_quest_exception(|| unsafe {
        ffi::calcDensityInnerProduct(rho1.reg, rho2.reg)
    })
}

/// Seed the random number generator.
///
/// Seeds the random number generator with the (master node) current time and
/// process ID.
///
/// # Examples
///
/// ```rust
/// # use quest_bind::*;
/// let env = &mut QuestEnv::new();
///
/// seed_quest_default(env);
/// ```
///
/// See [QuEST API][1] for more information.
///
/// [1]: https://quest-kit.github.io/QuEST/modules.html
pub fn seed_quest_default(env: &mut QuestEnv) {
    catch_quest_exception(|| unsafe {
        let env_ptr = std::ptr::addr_of_mut!(env.0);
        ffi::seedQuESTDefault(env_ptr);
    })
    .expect("seed_quest_default should always succeed");
}

/// Seeds the random number generator with a custom array of key(s).
///
/// # Examples
///
/// ```rust
/// # use quest_bind::*;
/// let env = &mut QuestEnv::new();
///
/// seed_quest(env, &[1, 2, 3]);
/// ```
///
/// See [QuEST API][1] for more information.
///
/// [1]: https://quest-kit.github.io/QuEST/modules.html
pub fn seed_quest(
    env: &mut QuestEnv,
    seed_array: &[u64],
) {
    let num_seeds = seed_array.len() as i32;
    // QuEST's function signature is `c_ulong`. Let's use u64 for now...
    catch_quest_exception(|| unsafe {
        let env_ptr = std::ptr::addr_of_mut!(env.0);
        let seed_array_ptr = seed_array.as_ptr();
        ffi::seedQuEST(env_ptr, seed_array_ptr, num_seeds);
    })
    .expect("seed_quest should always succeed");
}

/// Obtain the seeds presently used in random number generation.
///
/// # Examples
///
/// ```rust
/// # use quest_bind::*;
/// let env = &QuestEnv::new();
/// let seeds = get_quest_seeds(env);
///
/// assert!(seeds.len() > 0);
/// ```
///
/// See [QuEST API][1] for more information.
///
/// [1]: https://quest-kit.github.io/QuEST/modules.html
#[allow(clippy::cast_sign_loss)]
#[must_use]
pub fn get_quest_seeds<'a: 'b, 'b>(env: &'a QuestEnv) -> &'b [u64] {
    catch_quest_exception(|| unsafe {
        let seeds_ptr = &mut std::ptr::null_mut();
        let num_seeds = &mut 0_i32;
        ffi::getQuESTSeeds(env.0, seeds_ptr, num_seeds);
        std::slice::from_raw_parts(*seeds_ptr, *num_seeds as usize)
    })
    .expect("get_quest_seeds should always succeed")
}

/// Enable QASM recording.
///
/// Gates applied to qureg will here-after be added to a growing log of QASM
/// instructions, progressively consuming more memory until disabled with
/// `stop_recording_qasm()`. The QASM log is bound to this qureg instance.
///
///
/// # Examples
///
/// ```rust
/// # use quest_bind::*;
/// let env = &QuestEnv::new();
/// let qureg = &mut Qureg::try_new(2, env).unwrap();
///
/// start_recording_qasm(qureg);
/// hadamard(qureg, 0).and(controlled_not(qureg, 0, 1)).unwrap();
/// stop_recording_qasm(qureg);
///
/// print_recorded_qasm(qureg);
/// ```
///
/// See [QuEST API][1] for more information.
///
/// [1]: https://quest-kit.github.io/QuEST/modules.html
pub fn start_recording_qasm(qureg: &mut Qureg) {
    catch_quest_exception(|| unsafe {
        ffi::startRecordingQASM(qureg.reg);
    })
    .expect("start_recording_qasm should always succeed");
}

/// Disable QASM recording.
///
/// The recorded QASM will be maintained in qureg and continue to be appended to
/// if `startRecordingQASM` is recalled.
///
/// # Examples
///
/// ```rust
/// # use quest_bind::*;
/// let env = &QuestEnv::new();
/// let qureg = &mut Qureg::try_new(2, env).unwrap();
///
/// start_recording_qasm(qureg);
/// hadamard(qureg, 0).and(controlled_not(qureg, 0, 1)).unwrap();
/// stop_recording_qasm(qureg);
///
/// print_recorded_qasm(qureg);
/// ```
///
/// See [QuEST API][1] for more information.
///
/// [1]: https://quest-kit.github.io/QuEST/modules.html
pub fn stop_recording_qasm(qureg: &mut Qureg) {
    catch_quest_exception(|| unsafe {
        ffi::stopRecordingQASM(qureg.reg);
    })
    .expect("stop_recording_qasm should always succeed");
}

/// Clear all QASM so far recorded.
///
/// This does not start or stop recording.
///
/// # Examples
///
/// ```rust
/// # use quest_bind::*;
/// let env = &QuestEnv::new();
/// let qureg = &mut Qureg::try_new(2, env).unwrap();
/// start_recording_qasm(qureg);
/// hadamard(qureg, 0).unwrap();
///
/// clear_recorded_qasm(qureg);
///
/// controlled_not(qureg, 0, 1).unwrap();
/// stop_recording_qasm(qureg);
/// print_recorded_qasm(qureg);
/// ```
///
/// See [QuEST API][1] for more information.
///
/// [1]: https://quest-kit.github.io/QuEST/modules.html
pub fn clear_recorded_qasm(qureg: &mut Qureg) {
    catch_quest_exception(|| unsafe {
        ffi::clearRecordedQASM(qureg.reg);
    })
    .expect("clear_recorded_qasm should always succeed");
}

/// Print recorded QASM to stdout.
///
/// This does not clear the QASM log, nor does it start or stop QASM recording.
///
/// # Examples
///
/// ```rust
/// # use quest_bind::*;
/// let env = &QuestEnv::new();
/// let qureg = &mut Qureg::try_new(2, env).unwrap();
///
/// start_recording_qasm(qureg);
/// hadamard(qureg, 0).and(controlled_not(qureg, 0, 1)).unwrap();
/// stop_recording_qasm(qureg);
///
/// print_recorded_qasm(qureg);
/// ```
///
/// See [QuEST API][1] for more information.
///
/// [1]: https://quest-kit.github.io/QuEST/modules.html
pub fn print_recorded_qasm(qureg: &mut Qureg) {
    catch_quest_exception(|| unsafe {
        ffi::printRecordedQASM(qureg.reg);
    })
    .expect("print_recorded_qasm should always succeed");
}

/// Writes recorded QASM to a file, throwing an error if inaccessible.
///
/// # Examples
///
/// ```rust
/// # use quest_bind::*;
/// let env = &QuestEnv::new();
/// let qureg = &mut Qureg::try_new(2, env).unwrap();
///
/// start_recording_qasm(qureg);
/// hadamard(qureg, 0).and(controlled_not(qureg, 0, 1)).unwrap();
/// stop_recording_qasm(qureg);
///
/// write_recorded_qasm_to_file(qureg, "/dev/null").unwrap();
/// ```
///
/// See [QuEST API][1] for more information.
///
/// [1]: https://quest-kit.github.io/QuEST/modules.html
pub fn write_recorded_qasm_to_file(
    qureg: &mut Qureg,
    filename: &str,
) -> Result<(), QuestError> {
    unsafe {
        let filename_cstr =
            CString::new(filename).map_err(QuestError::NulError)?;
        catch_quest_exception(|| {
            ffi::writeRecordedQASMToFile(qureg.reg, (*filename_cstr).as_ptr());
        })
    }
}

///  Mixes a density matrix `qureg` to induce single-qubit dephasing noise.
///
/// # Examples
///
/// ```rust
/// # use quest_bind::*;
/// let env = &QuestEnv::new();
/// let qureg = &mut Qureg::try_new_density(2, env).unwrap();
/// init_plus_state(qureg);
///
/// mix_dephasing(qureg, 0, 0.5).unwrap();
///
/// let amp = get_density_amp(qureg, 0, 0).unwrap();
/// assert!((amp.re - 0.25).abs() < EPSILON);
/// let amp = get_density_amp(qureg, 0, 1).unwrap();
/// assert!(amp.re.abs() < EPSILON);
/// ```
///
/// See [QuEST API][1] for more information.
///
/// [1]: https://quest-kit.github.io/QuEST/modules.html
pub fn mix_dephasing(
    qureg: &mut Qureg,
    target_qubit: i32,
    prob: Qreal,
) -> Result<(), QuestError> {
    if !qureg.is_density_matrix() {
        return Err(QuestError::NotDensityMatrix);
    }
    if target_qubit < 0 || target_qubit > qureg.num_qubits_represented() {
        return Err(QuestError::QubitIndexError);
    }
    if prob < 0. {
        return Err(QuestError::NegativeProbability);
    }
    catch_quest_exception(|| unsafe {
        ffi::mixDephasing(qureg.reg, target_qubit, prob);
    })
}

///  Mixes a density matrix `qureg` to induce two-qubit dephasing noise.
///
/// # Examples
///
/// ```rust
/// # use quest_bind::*;
/// let env = &QuestEnv::new();
/// let qureg = &mut Qureg::try_new_density(3, env).unwrap();
/// init_plus_state(qureg);
///
/// mix_two_qubit_dephasing(qureg, 0, 1, 0.75).unwrap();
///
/// let amp = get_density_amp(qureg, 0, 0).unwrap();
/// assert!((amp.re - 0.125).abs() < EPSILON);
/// let amp = get_density_amp(qureg, 0, 1).unwrap();
/// assert!(amp.re.abs() < EPSILON);
/// ```
///
/// See [QuEST API][1] for more information.
///
/// [1]: https://quest-kit.github.io/QuEST/modules.html
pub fn mix_two_qubit_dephasing(
    qureg: &mut Qureg,
    qubit1: i32,
    qubit2: i32,
    prob: Qreal,
) -> Result<(), QuestError> {
    if !qureg.is_density_matrix() {
        return Err(QuestError::NotDensityMatrix);
    }
    if qubit1 < 0 || qubit1 > qureg.num_qubits_represented() {
        return Err(QuestError::QubitIndexError);
    }
    if qubit2 < 0 || qubit2 > qureg.num_qubits_represented() {
        return Err(QuestError::QubitIndexError);
    }
    if prob < 0. {
        return Err(QuestError::NegativeProbability);
    }
    catch_quest_exception(|| unsafe {
        ffi::mixTwoQubitDephasing(qureg.reg, qubit1, qubit2, prob);
    })
}

/// Mixes a density matrix to induce single-qubit homogeneous
/// depolarising noise.
///
/// # Examples
///
/// ```rust
/// # use quest_bind::*; let env = &QuestEnv::new();
/// let qureg = &mut Qureg::try_new_density(2, env).unwrap();
/// init_zero_state(qureg);
///
/// mix_depolarising(qureg, 0, 0.75).unwrap();
/// let amp = get_density_amp(qureg, 0, 0).unwrap();
///
/// assert!((amp.re - 0.5) < EPSILON);
/// ```
///
/// See [QuEST API][1] for more information.
///
/// [1]: https://quest-kit.github.io/QuEST/modules.html
pub fn mix_depolarising(
    qureg: &mut Qureg,
    target_qubit: i32,
    prob: Qreal,
) -> Result<(), QuestError> {
    if !qureg.is_density_matrix() {
        return Err(QuestError::NotDensityMatrix);
    }
    if target_qubit < 0 || target_qubit > qureg.num_qubits_represented() {
        return Err(QuestError::QubitIndexError);
    }
    if prob < 0. {
        return Err(QuestError::NegativeProbability);
    }
    catch_quest_exception(|| unsafe {
        ffi::mixDepolarising(qureg.reg, target_qubit, prob);
    })
}

///  Mixes a density matrix to induce single-qubit amplitude damping.
///
/// # Examples
///
/// ```rust
/// # use quest_bind::*;
/// let env = &QuestEnv::new();
/// let qureg = &mut Qureg::try_new_density(2, env).unwrap();
/// init_plus_state(qureg);
///
/// mix_damping(qureg, 0, 1.).unwrap();
///
/// let amp = get_density_amp(qureg, 0, 0).unwrap();
/// assert!((amp.re - 1.) < EPSILON);
/// ```
///
/// See [QuEST API][1] for more information.
///
/// [1]: https://quest-kit.github.io/QuEST/modules.html
pub fn mix_damping(
    qureg: &mut Qureg,
    target_qubit: i32,
    prob: Qreal,
) -> Result<(), QuestError> {
    if !qureg.is_density_matrix() {
        return Err(QuestError::NotDensityMatrix);
    }
    if target_qubit < 0 || target_qubit > qureg.num_qubits_represented() {
        return Err(QuestError::QubitIndexError);
    }
    if prob < 0. {
        return Err(QuestError::NegativeProbability);
    }
    catch_quest_exception(|| unsafe {
        ffi::mixDamping(qureg.reg, target_qubit, prob);
    })
}

/// Mixes a density matrix to induce two-qubit homogeneous depolarising
/// noise.
///
/// # Examples
///
/// ```rust
/// # use quest_bind::*;
/// let env = &QuestEnv::new();
/// let qureg = &mut Qureg::try_new_density(3, env).unwrap();
/// init_plus_state(qureg);
///
/// mix_two_qubit_depolarising(qureg, 0, 1, 15. / 16.).unwrap();
///
/// let amp = get_density_amp(qureg, 0, 0).unwrap();
/// assert!((amp.re - 0.125).abs() < EPSILON);
/// let amp = get_density_amp(qureg, 0, 1).unwrap();
/// assert!(amp.re.abs() < EPSILON);
/// ```
///
/// See [QuEST API][1] for more information.
///
/// [1]: https://quest-kit.github.io/QuEST/modules.html
pub fn mix_two_qubit_depolarising(
    qureg: &mut Qureg,
    qubit1: i32,
    qubit2: i32,
    prob: Qreal,
) -> Result<(), QuestError> {
    if !qureg.is_density_matrix() {
        return Err(QuestError::NotDensityMatrix);
    }
    if qubit1 < 0 || qubit1 > qureg.num_qubits_represented() {
        return Err(QuestError::QubitIndexError);
    }
    if qubit2 < 0 || qubit2 > qureg.num_qubits_represented() {
        return Err(QuestError::QubitIndexError);
    }
    if prob < 0. {
        return Err(QuestError::NegativeProbability);
    }
    catch_quest_exception(|| unsafe {
        ffi::mixTwoQubitDepolarising(qureg.reg, qubit1, qubit2, prob);
    })
}

/// Mixes a density matrix to induce general single-qubit Pauli noise.
///
/// # Examples
///
/// ```rust
/// # use quest_bind::*;
/// let env = &QuestEnv::new();
/// let qureg = &mut Qureg::try_new_density(2, env).unwrap();
/// init_zero_state(qureg);
///
/// let (prob_x, prob_y, prob_z) = (0.25, 0.25, 0.25);
/// mix_pauli(qureg, 0, prob_x, prob_y, prob_z).unwrap();
///
/// let mut outcome_prob = -1.;
/// let _ = measure_with_stats(qureg, 0, &mut outcome_prob).unwrap();
///
/// assert!((outcome_prob - 0.5).abs() < EPSILON);
/// ```
///
/// See [QuEST API][1] for more information.
///
/// [1]: https://quest-kit.github.io/QuEST/modules.html
pub fn mix_pauli(
    qureg: &mut Qureg,
    target_qubit: i32,
    prob_x: Qreal,
    prob_y: Qreal,
    prob_z: Qreal,
) -> Result<(), QuestError> {
    if target_qubit >= qureg.num_qubits_represented() || target_qubit < 0 {
        return Err(QuestError::QubitIndexError);
    }
    if !qureg.is_density_matrix() {
        return Err(QuestError::NotDensityMatrix);
    }
    catch_quest_exception(|| unsafe {
        ffi::mixPauli(qureg.reg, target_qubit, prob_x, prob_y, prob_z);
    })
}

/// Modifies `combine_qureg` with `other_qureg`.
///
/// The state becomes `(1-prob) combine_qureg +  prob other_qureg`.
///
/// # Examples
///
/// ```rust
/// # use quest_bind::*;
/// let env = &QuestEnv::new();
/// let combine_qureg = &mut Qureg::try_new_density(2, env).unwrap();
/// let other_qureg = &mut Qureg::try_new_density(2, env).unwrap();
///
/// init_zero_state(combine_qureg);
/// init_classical_state(other_qureg, 3).unwrap();
///
/// mix_density_matrix(combine_qureg, 0.5, other_qureg).unwrap();
/// ```
///
/// See [QuEST API][1] for more information.
///
/// [1]: https://quest-kit.github.io/QuEST/modules.html
pub fn mix_density_matrix(
    combine_qureg: &mut Qureg,
    prob: Qreal,
    other_qureg: &Qureg,
) -> Result<(), QuestError> {
    catch_quest_exception(|| unsafe {
        ffi::mixDensityMatrix(combine_qureg.reg, prob, other_qureg.reg);
    })
}

/// Calculates the purity of a density matrix.
///
/// # Examples
///
/// ```rust
/// # use quest_bind::*;
/// let env = &QuestEnv::new();
/// let qureg = &mut Qureg::try_new_density(2, env).unwrap();
/// init_zero_state(qureg);
///
/// let purity = calc_purity(qureg).unwrap();
/// assert!((purity - 1.).abs() < EPSILON);
/// ```
///
/// See [QuEST API][1] for more information.
///
/// [1]: https://quest-kit.github.io/QuEST/modules.html
pub fn calc_purity(qureg: &Qureg) -> Result<Qreal, QuestError> {
    catch_quest_exception(|| unsafe { ffi::calcPurity(qureg.reg) })
}

/// Calculates the fidelity of `qureg` (a state-vector or density matrix).
///
/// # Examples
///
/// ```rust
/// # use quest_bind::*;
/// let env = &QuestEnv::new();
/// let qureg = &mut Qureg::try_new_density(2, env).unwrap();
/// let pure_state = &mut Qureg::try_new(2, env).unwrap();
///
/// init_zero_state(qureg);
/// init_plus_state(pure_state);
///
/// let fidelity = calc_fidelity(qureg, pure_state).unwrap();
/// assert!((fidelity - 0.25).abs() < EPSILON);
/// ```
///
/// See [QuEST API][1] for more information.
///
/// [1]: https://quest-kit.github.io/QuEST/modules.html
pub fn calc_fidelity(
    qureg: &Qureg,
    pure_state: &Qureg,
) -> Result<Qreal, QuestError> {
    catch_quest_exception(|| unsafe {
        ffi::calcFidelity(qureg.reg, pure_state.reg)
    })
}

/// Performs a SWAP gate between `qubit1` and `qubit2`.
///
/// # Examples
///
/// ```rust
/// # use quest_bind::*;
/// let env = &QuestEnv::new();
/// let qureg = &mut Qureg::try_new(2, env).unwrap();
///
/// // init state |10>
/// init_classical_state(qureg, 1).unwrap();
/// // swap to |01>
/// swap_gate(qureg, 0, 1).unwrap();
///
/// let outcome = measure(qureg, 0).unwrap();
/// assert_eq!(outcome, 0);
/// ```
///
/// See [QuEST API][1] for more information.
///
/// [1]: https://quest-kit.github.io/QuEST/modules.html
pub fn swap_gate(
    qureg: &mut Qureg,
    qubit1: i32,
    qubit2: i32,
) -> Result<(), QuestError> {
    if qubit1 >= qureg.num_qubits_represented() || qubit1 < 0 {
        return Err(QuestError::QubitIndexError);
    }
    if qubit2 >= qureg.num_qubits_represented() || qubit2 < 0 {
        return Err(QuestError::QubitIndexError);
    }
    catch_quest_exception(|| unsafe {
        ffi::swapGate(qureg.reg, qubit1, qubit2);
    })
}

/// Performs a sqrt SWAP gate between `qubit1` and `qubit2`.
///
/// # Examples
///
/// ```rust
/// # use quest_bind::*;
/// let env = &QuestEnv::new();
/// let qureg = &mut Qureg::try_new(2, env).unwrap();
/// // init state |10>
/// init_classical_state(qureg, 1).unwrap();
/// sqrt_swap_gate(qureg, 0, 1).unwrap();
/// sqrt_swap_gate(qureg, 0, 1).unwrap();
/// let outcome = measure(qureg, 0).unwrap();
/// assert_eq!(outcome, 0);
/// ```
///
/// See [QuEST API][1] for more information.
///
/// [1]: https://quest-kit.github.io/QuEST/modules.html
pub fn sqrt_swap_gate(
    qureg: &mut Qureg,
    qb1: i32,
    qb2: i32,
) -> Result<(), QuestError> {
    if qb1 >= qureg.num_qubits_represented() || qb1 < 0 {
        return Err(QuestError::QubitIndexError);
    }
    if qb2 >= qureg.num_qubits_represented() || qb2 < 0 {
        return Err(QuestError::QubitIndexError);
    }
    catch_quest_exception(|| unsafe {
        ffi::sqrtSwapGate(qureg.reg, qb1, qb2);
    })
}

/// Apply a general single-qubit unitary with multiple control qubits.
///
/// # Examples
///
/// ```rust
/// # use quest_bind::*;
/// let env = &QuestEnv::new();
/// let qureg = &mut Qureg::try_new(3, env).unwrap();
/// init_zero_state(qureg);
///
/// let control_qubits = &[1, 2];
/// let control_state = &[0, 0];
/// let target_qubit = 0;
/// let u = &ComplexMatrix2::new([[0., 1.], [1., 0.]], [[0., 0.], [0., 0.]]);
/// multi_state_controlled_unitary(
///     qureg,
///     control_qubits,
///     control_state,
///     target_qubit,
///     u,
/// )
/// .unwrap();
///
/// let amp = get_real_amp(qureg, 1).unwrap();
/// assert!((amp - 1.).abs() < EPSILON);
/// ```
///
/// See [QuEST API][1] for more information.
///
/// [1]: https://quest-kit.github.io/QuEST/modules.html
pub fn multi_state_controlled_unitary(
    qureg: &mut Qureg,
    control_qubits: &[i32],
    control_state: &[i32],
    target_qubit: i32,
    u: &ComplexMatrix2,
) -> Result<(), QuestError> {
    let num_control_qubits = control_qubits.len() as i32;
    let num_qubits_rep = qureg.num_qubits_represented();
    for &idx in control_qubits {
        if idx >= num_qubits_rep {
            return Err(QuestError::QubitIndexError);
        }
    }
    if target_qubit >= qureg.num_qubits_represented() || target_qubit < 0 {
        return Err(QuestError::QubitIndexError);
    }
    catch_quest_exception(|| unsafe {
        ffi::multiStateControlledUnitary(
            qureg.reg,
            control_qubits.as_ptr(),
            control_state.as_ptr(),
            num_control_qubits,
            target_qubit,
            u.0,
        );
    })
}

/// Apply a multi-qubit Z rotation on selected qubits.
///
/// # Examples
///
/// ```rust
/// # use quest_bind::*;
/// let env = &QuestEnv::new();
/// let qureg = &mut Qureg::try_new(2, env).unwrap();
/// init_plus_state(qureg);
///
/// let qubits = &[0, 1];
/// let angle = PI;
/// multi_rotate_z(qureg, qubits, angle).unwrap();
///
/// let amp = get_imag_amp(qureg, 0).unwrap();
/// assert!((amp + 0.5).abs() < EPSILON);
/// let amp = get_imag_amp(qureg, 1).unwrap();
/// assert!((amp - 0.5).abs() < EPSILON);
/// ```
///
/// See [QuEST API][1] for more information.
///
/// [1]: https://quest-kit.github.io/QuEST/modules.html
pub fn multi_rotate_z(
    qureg: &mut Qureg,
    qubits: &[i32],
    angle: Qreal,
) -> Result<(), QuestError> {
    let num_qubits = qubits.len() as i32;
    if num_qubits > qureg.num_qubits_represented() {
        return Err(QuestError::ArrayLengthError);
    }

    catch_quest_exception(|| unsafe {
        ffi::multiRotateZ(qureg.reg, qubits.as_ptr(), num_qubits, angle);
    })
}

/// Apply a multi-qubit multi-Pauli rotation.
///
/// # Examples
///
/// ```rust
/// # use quest_bind::*;
/// use PauliOpType::PAULI_X;
///
/// let env = &QuestEnv::new();
/// let qureg = &mut Qureg::try_new(3, env).unwrap();
/// init_zero_state(qureg);
///
/// let target_qubits = &[1, 2];
/// let target_paulis = &[PAULI_X, PAULI_X];
/// let angle = PI;
///
/// multi_rotate_pauli(qureg, target_qubits, target_paulis, angle).unwrap();
///
/// let amp = get_imag_amp(qureg, 6).unwrap();
/// assert!((amp + 1.).abs() < 2. * EPSILON);
/// ```
///
/// See [QuEST API][1] for more information.
///
/// [1]: https://quest-kit.github.io/QuEST/modules.html
pub fn multi_rotate_pauli(
    qureg: &mut Qureg,
    target_qubits: &[i32],
    target_paulis: &[PauliOpType],
    angle: Qreal,
) -> Result<(), QuestError> {
    let num_targets = target_qubits.len() as i32;
    let num_qubits_rep = qureg.num_qubits_represented();
    if num_targets > num_qubits_rep {
        return Err(QuestError::ArrayLengthError);
    }
    for &idx in target_qubits {
        if idx >= num_qubits_rep || idx < 0 {
            return Err(QuestError::QubitIndexError);
        }
    }
    if target_paulis.len() < target_qubits.len() {
        return Err(QuestError::ArrayLengthError);
    }
    catch_quest_exception(|| unsafe {
        ffi::multiRotatePauli(
            qureg.reg,
            target_qubits.as_ptr(),
            target_paulis.as_ptr(),
            num_targets,
            angle,
        );
    })
}

/// Apply a multi-controlled multi-target Z rotation.
///
/// # Examples
///
/// ```rust
/// # use quest_bind::*;
/// let env = &QuestEnv::new();
/// let qureg = &mut Qureg::try_new(4, env).unwrap();
///
/// // Initialize `|1111>`
/// init_zero_state(qureg);
/// (0..4).try_for_each(|i| pauli_x(qureg, i)).unwrap();
///
/// let control_qubits = &[0, 1];
/// let target_qubits = &[2, 3];
/// let angle = 2. * PI;
/// multi_controlled_multi_rotate_z(
///     qureg,
///     control_qubits,
///     target_qubits,
///     angle,
/// )
/// .unwrap();
///
/// // the state is now `-1. * |1111>`
/// let amp = get_real_amp(qureg, 15).unwrap();
/// assert!((amp + 1.).abs() < EPSILON);
/// ```
///
/// See [QuEST API][1] for more information.
///
/// [1]: https://quest-kit.github.io/QuEST/modules.html
pub fn multi_controlled_multi_rotate_z(
    qureg: &mut Qureg,
    control_qubits: &[i32],
    target_qubits: &[i32],
    angle: Qreal,
) -> Result<(), QuestError> {
    let num_controls = control_qubits.len() as i32;
    let num_targets = target_qubits.len() as i32;
    catch_quest_exception(|| unsafe {
        ffi::multiControlledMultiRotateZ(
            qureg.reg,
            control_qubits.as_ptr(),
            num_controls,
            target_qubits.as_ptr(),
            num_targets,
            angle,
        );
    })
}

/// Apply a multi-controlled multi-target multi-Pauli rotation.
///
/// # Examples
///
/// ```rust
/// # use quest_bind::*;
/// use PauliOpType::PAULI_Z;
///
/// let env = &QuestEnv::new();
/// let qureg = &mut Qureg::try_new(4, env).unwrap();
///
/// // Initialize `|1111>`
/// init_zero_state(qureg);
/// (0..4).try_for_each(|i| pauli_x(qureg, i)).unwrap();
///
/// let control_qubits = &[0, 1];
/// let target_qubits = &[2, 3];
/// let target_paulis = &[PAULI_Z, PAULI_Z];
/// let angle = 2. * PI;
/// multi_controlled_multi_rotate_pauli(
///     qureg,
///     control_qubits,
///     target_qubits,
///     target_paulis,
///     angle,
/// )
/// .unwrap();
///
/// // the state is now `-1. * |1111>`
/// let amp = get_real_amp(qureg, 15).unwrap();
/// assert!((amp + 1.).abs() < EPSILON);
/// ```
///
/// See [QuEST API][1] for more information.
///
/// [1]: https://quest-kit.github.io/QuEST/modules.html
pub fn multi_controlled_multi_rotate_pauli(
    qureg: &mut Qureg,
    control_qubits: &[i32],
    target_qubits: &[i32],
    target_paulis: &[PauliOpType],
    angle: Qreal,
) -> Result<(), QuestError> {
    let num_controls = control_qubits.len() as i32;
    let num_targets = target_qubits.len() as i32;
    if target_paulis.len() != target_qubits.len() {
        return Err(QuestError::ArrayLengthError);
    }
    catch_quest_exception(|| unsafe {
        ffi::multiControlledMultiRotatePauli(
            qureg.reg,
            control_qubits.as_ptr(),
            num_controls,
            target_qubits.as_ptr(),
            target_paulis.as_ptr(),
            num_targets,
            angle,
        );
    })
}

/// Computes the expected value of a product of Pauli operators.
///
/// # Examples
///
/// ```rust
/// # use quest_bind::*;
/// use PauliOpType::PAULI_X;
///
/// let env = &QuestEnv::new();
/// let qureg = &mut Qureg::try_new(2, env).unwrap();
/// init_zero_state(qureg);
/// let workspace = &mut Qureg::try_new(2, env).unwrap();
///
/// let target_qubits = &[0, 1];
/// let pauli_codes = &[PAULI_X, PAULI_X];
///
/// calc_expec_pauli_prod(qureg, target_qubits, pauli_codes, workspace)
///     .unwrap();
/// let amp = get_real_amp(workspace, 3).unwrap();
/// assert!((amp - 1.).abs() < EPSILON);
/// ```
///
/// See [QuEST API][1] for more information.
///
/// [1]: https://quest-kit.github.io/QuEST/modules.html
pub fn calc_expec_pauli_prod(
    qureg: &Qureg,
    target_qubits: &[i32],
    pauli_codes: &[PauliOpType],
    workspace: &mut Qureg,
) -> Result<Qreal, QuestError> {
    let num_targets = target_qubits.len() as i32;
    if pauli_codes.len() as i32 != num_targets {
        return Err(QuestError::ArrayLengthError);
    }
    for &idx in target_qubits {
        if idx < 0 || idx > qureg.num_qubits_represented() {
            return Err(QuestError::QubitIndexError);
        }
    }
    catch_quest_exception(|| unsafe {
        ffi::calcExpecPauliProd(
            qureg.reg,
            target_qubits.as_ptr(),
            pauli_codes.as_ptr(),
            num_targets,
            workspace.reg,
        )
    })
}

/// Computes the expected value of a sum of products of Pauli operators.
///
/// # Examples
///
/// ```rust
/// # use quest_bind::*;
/// use PauliOpType::{
///     PAULI_X,
///     PAULI_Z,
/// };
///
/// let env = &QuestEnv::new();
/// let qureg = &mut Qureg::try_new(2, env).unwrap();
/// init_zero_state(qureg);
/// let workspace = &mut Qureg::try_new(2, env).unwrap();
///
/// let all_pauli_codes = &[PAULI_X, PAULI_Z, PAULI_Z, PAULI_X];
/// let term_coeffs = &[0.5, 0.5];
///
/// calc_expec_pauli_sum(qureg, all_pauli_codes, term_coeffs, workspace)
///     .unwrap();
///
/// let amp = get_real_amp(workspace, 2).unwrap();
/// assert!((amp - 1.).abs() < EPSILON);
/// ```
///
/// See [QuEST API][1] for more information.
///
/// [1]: https://quest-kit.github.io/QuEST/modules.html
pub fn calc_expec_pauli_sum(
    qureg: &Qureg,
    all_pauli_codes: &[PauliOpType],
    term_coeffs: &[Qreal],
    workspace: &mut Qureg,
) -> Result<Qreal, QuestError> {
    let num_sum_terms = term_coeffs.len() as i32;
    catch_quest_exception(|| unsafe {
        ffi::calcExpecPauliSum(
            qureg.reg,
            all_pauli_codes.as_ptr(),
            term_coeffs.as_ptr(),
            num_sum_terms,
            workspace.reg,
        )
    })
}

/// Computes the expected value of `qureg` under Hermitian operator `hamil`.
///
/// This function is merely an encapsulation of `calc_expec_pauli_sum()` - refer
/// to the doc there for an elaboration.
///
/// # Examples
///
/// ```rust
/// # use quest_bind::*;
/// use PauliOpType::{
///     PAULI_X,
///     PAULI_Z,
/// };
///
/// let env = &QuestEnv::new();
/// let qureg = &mut Qureg::try_new(2, env).unwrap();
/// init_zero_state(qureg);
/// let workspace = &mut Qureg::try_new(2, env).unwrap();
///
/// let hamil = &mut PauliHamil::try_new(2, 2).unwrap();
/// init_pauli_hamil(hamil, &[0.5, 0.5], &[PAULI_X, PAULI_X, PAULI_X, PAULI_Z])
///     .unwrap();
///
/// calc_expec_pauli_hamil(qureg, hamil, workspace).unwrap();
///
/// let amp = get_real_amp(workspace, 1).unwrap();
/// assert!((amp - 1.).abs() < EPSILON);
/// ```
///
/// See [QuEST API][1] for more information.
///
/// [1]: https://quest-kit.github.io/QuEST/modules.html
pub fn calc_expec_pauli_hamil(
    qureg: &Qureg,
    hamil: &PauliHamil,
    workspace: &mut Qureg,
) -> Result<Qreal, QuestError> {
    catch_quest_exception(|| unsafe {
        ffi::calcExpecPauliHamil(qureg.reg, hamil.0, workspace.reg)
    })
}

///  Apply a general two-qubit unitary (including a global phase factor).
///
/// # Examples
///
/// ```rust
/// # use quest_bind::*;
/// let env = &QuestEnv::new();
/// let qureg = &mut Qureg::try_new(3, env).unwrap();
/// init_zero_state(qureg);
/// pauli_x(qureg, 0).unwrap();
///
/// let target_qubit1 = 1;
/// let target_qubit2 = 2;
/// let u = &ComplexMatrix4::new(
///     [
///         [0., 0., 0., 1.],
///         [0., 1., 0., 0.],
///         [0., 0., 1., 0.],
///         [1., 0., 0., 0.],
///     ],
///     [
///         [0., 0., 0., 0.],
///         [0., 0., 0., 0.],
///         [0., 0., 0., 0.],
///         [0., 0., 0., 0.],
///     ],
/// );
///
/// two_qubit_unitary(qureg, target_qubit1, target_qubit2, u).unwrap();
///
/// let amp = get_real_amp(qureg, 7).unwrap();
/// assert!((amp - 1.).abs() < EPSILON);
/// ```
///
/// See [QuEST API][1] for more information.
///
/// [1]: https://quest-kit.github.io/QuEST/modules.html
pub fn two_qubit_unitary(
    qureg: &mut Qureg,
    target_qubit1: i32,
    target_qubit2: i32,
    u: &ComplexMatrix4,
) -> Result<(), QuestError> {
    let num_qubits_rep = qureg.num_qubits_represented();
    if !((0..num_qubits_rep).contains(&target_qubit1)
        && (0..num_qubits_rep).contains(&target_qubit2))
    {
        return Err(QuestError::QubitIndexError);
    }
    catch_quest_exception(|| unsafe {
        ffi::twoQubitUnitary(qureg.reg, target_qubit1, target_qubit2, u.0);
    })
}

/// Apply a general controlled two-qubit unitary.
///
/// # Examples
///
/// ```rust
/// # use quest_bind::*;
/// let env = &QuestEnv::new();
/// let qureg = &mut Qureg::try_new(3, env).unwrap();
/// init_zero_state(qureg);
/// pauli_x(qureg, 0).unwrap();
///
/// let control_qubit = 0;
/// let target_qubit1 = 1;
/// let target_qubit2 = 2;
/// let u = &ComplexMatrix4::new(
///     [
///         [0., 0., 0., 1.],
///         [0., 1., 0., 0.],
///         [0., 0., 1., 0.],
///         [1., 0., 0., 0.],
///     ],
///     [
///         [0., 0., 0., 0.],
///         [0., 0., 0., 0.],
///         [0., 0., 0., 0.],
///         [0., 0., 0., 0.],
///     ],
/// );
///
/// controlled_two_qubit_unitary(
///     qureg,
///     control_qubit,
///     target_qubit1,
///     target_qubit2,
///     u,
/// )
/// .unwrap();
///
/// let amp = get_real_amp(qureg, 7).unwrap();
/// assert!((amp - 1.).abs() < EPSILON);
/// ```
///
/// See [QuEST API][1] for more information.
///
/// [1]: https://quest-kit.github.io/QuEST/modules.html
pub fn controlled_two_qubit_unitary(
    qureg: &mut Qureg,
    control_qubit: i32,
    target_qubit1: i32,
    target_qubit2: i32,
    u: &ComplexMatrix4,
) -> Result<(), QuestError> {
    let num_qubits_rep = qureg.num_qubits_represented();
    if !((0..num_qubits_rep).contains(&target_qubit1)
        && (0..num_qubits_rep).contains(&target_qubit2)
        && (0..num_qubits_rep).contains(&control_qubit))
    {
        return Err(QuestError::QubitIndexError);
    }
    catch_quest_exception(|| unsafe {
        ffi::controlledTwoQubitUnitary(
            qureg.reg,
            control_qubit,
            target_qubit1,
            target_qubit2,
            u.0,
        );
    })
}

/// Apply a general multi-qubit unitary with any number of target qubits.
///
/// # Examples
///
/// ```rust
/// # use quest_bind::*;
/// let env = &QuestEnv::new();
/// let qureg = &mut Qureg::try_new(4, env).unwrap();
/// init_zero_state(qureg);
/// pauli_x(qureg, 0).unwrap();
/// pauli_x(qureg, 1).unwrap();
///
/// let control_qubits = &[0, 1];
/// let target_qubit1 = 2;
/// let target_qubit2 = 3;
/// let u = &ComplexMatrix4::new(
///     [
///         [0., 0., 0., 1.],
///         [0., 1., 0., 0.],
///         [0., 0., 1., 0.],
///         [1., 0., 0., 0.],
///     ],
///     [
///         [0., 0., 0., 0.],
///         [0., 0., 0., 0.],
///         [0., 0., 0., 0.],
///         [0., 0., 0., 0.],
///     ],
/// );
///
/// multi_controlled_two_qubit_unitary(
///     qureg,
///     control_qubits,
///     target_qubit1,
///     target_qubit2,
///     u,
/// )
/// .unwrap();
///
/// let amp = get_real_amp(qureg, 15).unwrap();
/// assert!((amp - 1.).abs() < EPSILON);
/// ```
///
/// See [QuEST API][1] for more information.
///
/// [1]: https://quest-kit.github.io/QuEST/modules.html
pub fn multi_controlled_two_qubit_unitary(
    qureg: &mut Qureg,
    control_qubits: &[i32],
    target_qubit1: i32,
    target_qubit2: i32,
    u: &ComplexMatrix4,
) -> Result<(), QuestError> {
    let num_qubits_rep = qureg.num_qubits_represented();
    let num_control_qubits = control_qubits.len() as i32;
    for idx in control_qubits {
        if !(0..num_qubits_rep).contains(idx) {
            return Err(QuestError::QubitIndexError);
        }
    }
    if !((0..num_qubits_rep).contains(&target_qubit1)
        && (0..num_qubits_rep).contains(&target_qubit2))
    {
        return Err(QuestError::QubitIndexError);
    }
    catch_quest_exception(|| unsafe {
        ffi::multiControlledTwoQubitUnitary(
            qureg.reg,
            control_qubits.as_ptr(),
            num_control_qubits,
            target_qubit1,
            target_qubit2,
            u.0,
        );
    })
}

/// Apply a general multi-qubit unitary with any number of target qubits.
///
/// # Examples
///
/// ```rust
/// # use quest_bind::*;
/// let env = &QuestEnv::new();
/// let qureg = &mut Qureg::try_new(2, env).unwrap();
/// init_zero_state(qureg);
///
/// let u = &mut ComplexMatrixN::try_new(2).unwrap();
/// let zero_row = &[0., 0., 0., 0.];
/// init_complex_matrix_n(
///     u,
///     &[
///         &[0., 0., 0., 1.],
///         &[0., 1., 0., 0.],
///         &[0., 0., 1., 0.],
///         &[1., 0., 0., 0.],
///     ],
///     &[zero_row, zero_row, zero_row, zero_row],
/// )
/// .unwrap();
///
/// multi_qubit_unitary(qureg, &[0, 1], u).unwrap();
///
/// // Check if the register is now in the state `|11>`
/// let amp = get_real_amp(qureg, 3).unwrap();
/// assert!((amp - 1.).abs() < EPSILON);
/// ```
///
/// See [QuEST API][1] for more information.
///
/// [1]: https://quest-kit.github.io/QuEST/modules.html
pub fn multi_qubit_unitary(
    qureg: &mut Qureg,
    targs: &[i32],
    u: &ComplexMatrixN,
) -> Result<(), QuestError> {
    let num_targs = targs.len() as i32;
    for &idx in targs {
        if idx < 0 || idx >= qureg.num_qubits_represented() {
            return Err(QuestError::QubitIndexError);
        }
    }
    catch_quest_exception(|| unsafe {
        ffi::multiQubitUnitary(qureg.reg, targs.as_ptr(), num_targs, u.0);
    })
}

/// Apply a general controlled multi-qubit unitary (including a global phase
/// factor).
///
/// # Examples
///
/// ```rust
/// # use quest_bind::*;
/// let env = &QuestEnv::new();
/// let qureg = &mut Qureg::try_new(3, env).unwrap();
/// init_zero_state(qureg);
/// pauli_x(qureg, 0).unwrap();
///
/// let u = &mut ComplexMatrixN::try_new(2).unwrap();
/// let zero_row = &[0., 0., 0., 0.];
/// init_complex_matrix_n(
///     u,
///     &[
///         &[0., 0., 0., 1.],
///         &[0., 1., 0., 0.],
///         &[0., 0., 1., 0.],
///         &[1., 0., 0., 0.],
///     ],
///     &[zero_row, zero_row, zero_row, zero_row],
/// )
/// .unwrap();
///
/// let ctrl = 0;
/// let targs = &[1, 2];
/// controlled_multi_qubit_unitary(qureg, ctrl, targs, u).unwrap();
///
/// // Check if the register is now in the state `|111>`
/// let amp = get_real_amp(qureg, 7).unwrap();
/// assert!((amp - 1.).abs() < EPSILON);
/// ```
///
/// See [QuEST API][1] for more information.
///
/// [1]: https://quest-kit.github.io/QuEST/modules.html
pub fn controlled_multi_qubit_unitary(
    qureg: &mut Qureg,
    ctrl: i32,
    targs: &[i32],
    u: &ComplexMatrixN,
) -> Result<(), QuestError> {
    if ctrl < 0 || ctrl >= qureg.num_qubits_represented() {
        return Err(QuestError::QubitIndexError);
    }
    let num_targs = targs.len() as i32;
    for &idx in targs {
        if idx < 0 || idx >= qureg.num_qubits_represented() {
            return Err(QuestError::QubitIndexError);
        }
    }
    catch_quest_exception(|| unsafe {
        ffi::controlledMultiQubitUnitary(
            qureg.reg,
            ctrl,
            targs.as_ptr(),
            num_targs,
            u.0,
        );
    })
}

/// Apply a general multi-controlled multi-qubit unitary (including a global
/// phase factor).
///
/// # Examples
///
/// ```rust
/// # use quest_bind::*;
/// let env = &QuestEnv::new();
/// let qureg = &mut Qureg::try_new(4, env).unwrap();
/// init_zero_state(qureg);
/// pauli_x(qureg, 0).unwrap();
/// pauli_x(qureg, 1).unwrap();
///
/// let u = &mut ComplexMatrixN::try_new(2).unwrap();
/// let zero_row = &[0., 0., 0., 0.];
/// init_complex_matrix_n(
///     u,
///     &[
///         &[0., 0., 0., 1.],
///         &[0., 1., 0., 0.],
///         &[0., 0., 1., 0.],
///         &[1., 0., 0., 0.],
///     ],
///     &[zero_row, zero_row, zero_row, zero_row],
/// )
/// .unwrap();
///
/// let ctrls = &[0, 1];
/// let targs = &[2, 3];
/// multi_controlled_multi_qubit_unitary(qureg, ctrls, targs, u).unwrap();
///
/// // Check if the register is now in the state `|1111>`
/// let amp = get_real_amp(qureg, 15).unwrap();
/// assert!((amp - 1.).abs() < EPSILON);
/// ```
///
/// See [QuEST API][1] for more information.
///
/// [1]: https://quest-kit.github.io/QuEST/modules.html
pub fn multi_controlled_multi_qubit_unitary(
    qureg: &mut Qureg,
    ctrls: &[i32],
    targs: &[i32],
    u: &ComplexMatrixN,
) -> Result<(), QuestError> {
    let num_qubits_rep = qureg.num_qubits_represented();
    let num_ctrls = ctrls.len() as i32;
    for &idx in ctrls {
        if idx < 0 || idx >= num_qubits_rep {
            return Err(QuestError::QubitIndexError);
        }
    }
    let num_targs = targs.len() as i32;
    for &idx in targs {
        if idx < 0 || idx >= num_qubits_rep {
            return Err(QuestError::QubitIndexError);
        }
    }
    catch_quest_exception(|| unsafe {
        ffi::multiControlledMultiQubitUnitary(
            qureg.reg,
            ctrls.as_ptr(),
            num_ctrls,
            targs.as_ptr(),
            num_targs,
            u.0,
        );
    })
}

/// Apply a general single-qubit Kraus map to a density matrix.
///
/// The map is specified by at most four Kraus operators.
///
/// # Examples
///
/// ```rust
/// # use quest_bind::*;
/// let env = &QuestEnv::new();
/// let qureg = &mut Qureg::try_new_density(2, env).unwrap();
/// init_zero_state(qureg);
///
/// let m = &ComplexMatrix2::new([[0., 1.], [1., 0.]], [[0., 0.], [0., 0.]]);
/// let target = 1;
/// mix_kraus_map(qureg, target, &[m]).unwrap();
///
/// // Check is the register is now in the state |01>
/// let amp = get_density_amp(qureg, 2, 2).unwrap();
/// assert!((amp.re - 1.).abs() < EPSILON);
/// ```
///
/// See [QuEST API][1] for more information.
///
/// [1]: https://quest-kit.github.io/QuEST/modules.html
pub fn mix_kraus_map(
    qureg: &mut Qureg,
    target: i32,
    ops: &[&ComplexMatrix2],
) -> Result<(), QuestError> {
    let num_qubits_rep = qureg.num_qubits_represented();
    if target < 0 || target >= num_qubits_rep {
        return Err(QuestError::QubitIndexError);
    }

    let num_ops = ops.len() as i32;
    if !(1..=4).contains(&num_ops) {
        return Err(QuestError::ArrayLengthError);
    }
    let ops_inner = ops.iter().map(|x| x.0).collect::<Vec<_>>();
    catch_quest_exception(|| unsafe {
        ffi::mixKrausMap(qureg.reg, target, ops_inner.as_ptr(), num_ops);
    })
}

/// Apply a general two-qubit Kraus map to a density matrix.
///
/// The map is specified by at most sixteen Kraus operators.
///
/// # Examples
///
/// ```rust
/// # use quest_bind::*;
/// let env = &QuestEnv::new();
/// let qureg = &mut Qureg::try_new_density(3, env).unwrap();
/// init_zero_state(qureg);
///
/// let m = &ComplexMatrix4::new(
///     [
///         [0., 0., 0., 1.],
///         [0., 1., 0., 0.],
///         [0., 0., 1., 0.],
///         [1., 0., 0., 0.],
///     ],
///     [
///         [0., 0., 0., 0.],
///         [0., 0., 0., 0.],
///         [0., 0., 0., 0.],
///         [0., 0., 0., 0.],
///     ],
/// );
/// let target1 = 1;
/// let target2 = 2;
/// mix_two_qubit_kraus_map(qureg, target1, target2, &[m]).unwrap();
///
/// // Check is the register is now in the state |011>
/// let amp = get_density_amp(qureg, 6, 6).unwrap();
/// assert!((amp.re - 1.).abs() < EPSILON);
/// ```
///
/// See [QuEST API][1] for more information.
///
/// [1]: https://quest-kit.github.io/QuEST/modules.html
pub fn mix_two_qubit_kraus_map(
    qureg: &mut Qureg,
    target1: i32,
    target2: i32,
    ops: &[&ComplexMatrix4],
) -> Result<(), QuestError> {
    let num_qubits_rep = qureg.num_qubits_represented();
    if target1 < 0 || target1 >= num_qubits_rep {
        return Err(QuestError::QubitIndexError);
    }
    if target2 < 0 || target2 >= num_qubits_rep {
        return Err(QuestError::QubitIndexError);
    }
    let num_ops = ops.len() as i32;
    if !(1..=16).contains(&num_ops) {
        return Err(QuestError::ArrayLengthError);
    }
    let ops_inner = ops.iter().map(|x| x.0).collect::<Vec<_>>();
    catch_quest_exception(|| unsafe {
        ffi::mixTwoQubitKrausMap(
            qureg.reg,
            target1,
            target2,
            ops_inner.as_ptr(),
            num_ops,
        );
    })
}

/// Apply a general N-qubit Kraus map to a density matrix.
///
/// The map is specified by at most `(2N)^2` Kraus operators.
///
/// # Examples
///
/// ```rust
/// # use quest_bind::*;
/// let env = &QuestEnv::new();
/// let qureg = &mut Qureg::try_new_density(3, env).unwrap();
/// init_zero_state(qureg);
/// let m = &mut ComplexMatrixN::try_new(2).unwrap();
/// init_complex_matrix_n(
///     m,
///     &[
///         &[0., 0., 0., 1.],
///         &[0., 1., 0., 0.],
///         &[0., 0., 1., 0.],
///         &[1., 0., 0., 0.],
///     ],
///     &[
///         &[0., 0., 0., 0.],
///         &[0., 0., 0., 0.],
///         &[0., 0., 0., 0.],
///         &[0., 0., 0., 0.],
///     ],
/// )
/// .unwrap();
/// let targets = &[1, 2];
/// mix_multi_qubit_kraus_map(qureg, targets, &[m]).unwrap();
///
/// // Check if the register is now in the state |011>
/// let amp = get_density_amp(qureg, 6, 6).unwrap();
/// assert!((amp.re - 1.).abs() < EPSILON);
/// ```
///
/// See [QuEST API][1] for more information.
///
/// [1]: https://quest-kit.github.io/QuEST/modules.html
pub fn mix_multi_qubit_kraus_map(
    qureg: &mut Qureg,
    targets: &[i32],
    ops: &[&ComplexMatrixN],
) -> Result<(), QuestError> {
    let num_qubits_rep = qureg.num_qubits_represented();
    let num_targets = targets.len() as i32;
    for &target in targets {
        if target < 0 || target >= num_qubits_rep {
            return Err(QuestError::QubitIndexError);
        }
    }
    let num_ops = ops.len() as i32;
    if !(1..=1 << (2 * num_qubits_rep)).contains(&num_ops) {
        return Err(QuestError::ArrayLengthError);
    }
    let ops_inner = ops.iter().map(|x| x.0).collect::<Vec<_>>();
    catch_quest_exception(|| unsafe {
        ffi::mixMultiQubitKrausMap(
            qureg.reg,
            targets.as_ptr(),
            num_targets,
            ops_inner.as_ptr(),
            num_ops,
        );
    })
}

/// Apply a general non-trace-preserving single-qubit Kraus map.
///
/// The state must be a density matrix, and the map is specified by at most four
/// operators.
///
/// # Examples
///
/// ```rust
/// # use quest_bind::*;
/// let env = &QuestEnv::new();
/// let qureg = &mut Qureg::try_new_density(2, env).unwrap();
/// init_zero_state(qureg);
///
/// let m = &ComplexMatrix2::new([[0., 1.], [0., 0.]], [[0., 0.], [0., 0.]]);
/// let target = 1;
/// mix_nontp_kraus_map(qureg, target, &[m]).unwrap();
///
/// // The register is in an unphysical null state
/// let amp = get_density_amp(qureg, 2, 2).unwrap();
/// assert!(amp.re.abs() < EPSILON);
/// ```
///
/// See [QuEST API][1] for more information.
///
/// [1]: https://quest-kit.github.io/QuEST/modules.html
pub fn mix_nontp_kraus_map(
    qureg: &mut Qureg,
    target: i32,
    ops: &[&ComplexMatrix2],
) -> Result<(), QuestError> {
    let num_ops = ops.len() as i32;
    if !(0..qureg.num_qubits_represented()).contains(&target) {
        return Err(QuestError::QubitIndexError);
    }
    let ops_inner = ops.iter().map(|x| x.0).collect::<Vec<_>>();
    catch_quest_exception(|| unsafe {
        ffi::mixNonTPKrausMap(qureg.reg, target, ops_inner.as_ptr(), num_ops);
    })
}

/// Apply a general non-trace-preserving two-qubit Kraus map.
///
/// The state must be a density matrix, and the map is specified
/// by at most 16 operators.
///
/// # Examples
///
/// ```rust
/// # use quest_bind::*;
/// let env = &QuestEnv::new();
/// let qureg = &mut Qureg::try_new_density(3, env).unwrap();
/// init_zero_state(qureg);
///
/// let m = &ComplexMatrix4::new(
///     [
///         [0., 0., 0., 1.],
///         [0., 1., 0., 0.],
///         [0., 0., 1., 0.],
///         [0., 0., 0., 0.],
///     ],
///     [
///         [0., 0., 0., 0.],
///         [0., 0., 0., 0.],
///         [0., 0., 0., 0.],
///         [0., 0., 0., 0.],
///     ],
/// );
/// let target1 = 1;
/// let target2 = 2;
/// mix_nontp_two_qubit_kraus_map(qureg, target1, target2, &[m]).unwrap();
///
/// // The register is in an unphysical null state
/// let amp = get_density_amp(qureg, 6, 6).unwrap();
/// assert!(amp.re.abs() < EPSILON);
/// ```
///
/// See [QuEST API][1] for more information.
///
/// [1]: https://quest-kit.github.io/QuEST/modules.html
pub fn mix_nontp_two_qubit_kraus_map(
    qureg: &mut Qureg,
    target1: i32,
    target2: i32,
    ops: &[&ComplexMatrix4],
) -> Result<(), QuestError> {
    let num_qubits_rep = qureg.num_qubits_represented();
    if target1 < 0 || target1 >= num_qubits_rep {
        return Err(QuestError::QubitIndexError);
    }
    if target2 < 0 || target2 >= num_qubits_rep {
        return Err(QuestError::QubitIndexError);
    }
    let num_ops = ops.len() as i32;
    if !(1..=16).contains(&num_ops) {
        return Err(QuestError::ArrayLengthError);
    }
    let ops_inner = ops.iter().map(|x| x.0).collect::<Vec<_>>();
    catch_quest_exception(|| unsafe {
        ffi::mixNonTPTwoQubitKrausMap(
            qureg.reg,
            target1,
            target2,
            ops_inner.as_ptr(),
            num_ops,
        );
    })
}

/// Apply a general N-qubit non-trace-preserving Kraus map.
///
/// The state must be a density matrix, and the map is specified
/// by at most `2^(2N)` operators.
///
/// # Examples
///
/// ```rust
/// # use quest_bind::*;
/// let env = &QuestEnv::new();
/// let qureg = &mut Qureg::try_new_density(3, env).unwrap();
/// init_zero_state(qureg);
/// let m = &mut ComplexMatrixN::try_new(2).unwrap();
/// init_complex_matrix_n(
///     m,
///     &[
///         &[0., 0., 0., 1.],
///         &[0., 1., 0., 0.],
///         &[0., 0., 1., 0.],
///         &[0., 0., 0., 0.],
///     ],
///     &[
///         &[0., 0., 0., 0.],
///         &[0., 0., 0., 0.],
///         &[0., 0., 0., 0.],
///         &[0., 0., 0., 0.],
///     ],
/// )
/// .unwrap();
/// let targets = &[1, 2];
/// mix_nontp_multi_qubit_kraus_map(qureg, targets, &[m]).unwrap();
///
/// // The register is in an unphysical null state
/// let amp = get_density_amp(qureg, 6, 6).unwrap();
/// assert!(amp.re.abs() < EPSILON);
/// ```
///
/// See [QuEST API][1] for more information.
///
/// [1]: https://quest-kit.github.io/QuEST/modules.html
pub fn mix_nontp_multi_qubit_kraus_map(
    qureg: &mut Qureg,
    targets: &[i32],
    ops: &[&ComplexMatrixN],
) -> Result<(), QuestError> {
    let num_qubits_rep = qureg.num_qubits_represented();
    let num_targets = targets.len() as i32;
    for &target in targets {
        if target < 0 || target >= num_qubits_rep {
            return Err(QuestError::QubitIndexError);
        }
    }
    let num_ops = ops.len() as i32;
    if !(1..=1 << (2 * num_qubits_rep)).contains(&num_ops) {
        return Err(QuestError::ArrayLengthError);
    }
    let ops_inner = ops.iter().map(|x| x.0).collect::<Vec<_>>();
    catch_quest_exception(|| unsafe {
        ffi::mixNonTPMultiQubitKrausMap(
            qureg.reg,
            targets.as_ptr(),
            num_targets,
            ops_inner.as_ptr(),
            num_ops,
        );
    })
}

/// Computes the Hilbert Schmidt distance between two density matrices.
///
/// # Examples
///
/// ```rust
/// # use quest_bind::*;
/// let env = &QuestEnv::new();
/// let a = &mut Qureg::try_new_density(2, env).unwrap();
/// init_zero_state(a);
/// let b = &mut Qureg::try_new_density(2, env).unwrap();
/// init_classical_state(b, 1).unwrap();
///
/// let dist = calc_hilbert_schmidt_distance(a, b).unwrap();
/// assert!((dist - SQRT_2).abs() < EPSILON, "{:?}", dist);
/// ```
///
/// See [QuEST API][1] for more information.
///
/// [1]: https://quest-kit.github.io/QuEST/modules.html
pub fn calc_hilbert_schmidt_distance(
    a: &Qureg,
    b: &Qureg,
) -> Result<Qreal, QuestError> {
    catch_quest_exception(|| unsafe {
        ffi::calcHilbertSchmidtDistance(a.reg, b.reg)
    })
}

/// Set `qureg` to a weighted sum of states.
///
/// Modifies qureg `out` to the result of `$(\p facOut \p out + \p fac1 \p
/// qureg1 + \p fac2 \p qureg2)$`, imposing no constraints on normalisation.
///
/// Works for both state-vectors and density matrices. Note that afterward, \p
/// out may not longer be normalised and ergo no longer a valid  state-vector or
/// density matrix. Users must therefore be careful passing \p out to other
/// QuEST functions which assume normalisation in order to function correctly.
///
/// # Examples
///
/// ```rust
/// # use quest_bind::*;
/// # use num::Zero;
/// let env = &QuestEnv::new();
/// let qureg1 = &mut Qureg::try_new(1, env).unwrap();
/// init_zero_state(qureg1);
/// let qureg2 = &mut Qureg::try_new(1, env).unwrap();
/// init_zero_state(qureg2);
/// pauli_x(qureg2, 0).unwrap();
///
/// let out = &mut Qureg::try_new(1, env).unwrap();
/// init_zero_state(out);
///
/// let fac1 = Qcomplex::new(SQRT_2.recip(), 0.);
/// let fac2 = Qcomplex::new(SQRT_2.recip(), 0.);
/// let fac_out = Qcomplex::zero();
///
/// set_weighted_qureg(fac1, qureg1, fac2, qureg2, fac_out, out).unwrap();
///
/// hadamard(out, 0).unwrap();
/// let amp = get_real_amp(out, 0).unwrap();
/// assert!((amp - 1.).abs() < 10. * EPSILON);
/// ```
///
/// See [QuEST API][1] for more information.
///
/// [1]: https://quest-kit.github.io/QuEST/modules.html
pub fn set_weighted_qureg(
    fac1: Qcomplex,
    qureg1: &Qureg,
    fac2: Qcomplex,
    qureg2: &Qureg,
    fac_out: Qcomplex,
    out: &mut Qureg,
) -> Result<(), QuestError> {
    catch_quest_exception(|| unsafe {
        ffi::setWeightedQureg(
            fac1.into(),
            qureg1.reg,
            fac2.into(),
            qureg2.reg,
            fac_out.into(),
            out.reg,
        );
    })
}

/// Apply the weighted sum of Pauli products.
///
/// In theory, `in_qureg` is unchanged though its state is temporarily modified
/// and is reverted by re-applying Paulis (XX=YY=ZZ=I), so may see a change by
/// small numerical errors. The initial state in `out_qureg` is not used.
///
/// # Examples
///
/// ```rust
/// # use quest_bind::*;
/// use PauliOpType::{
///     PAULI_I,
///     PAULI_X,
/// };
///
/// let env = &QuestEnv::new();
/// let in_qureg = &mut Qureg::try_new(2, env).unwrap();
/// init_zero_state(in_qureg);
/// let out_qureg = &mut Qureg::try_new(2, env).unwrap();
/// let all_pauli_codes = &[PAULI_I, PAULI_X, PAULI_X, PAULI_I];
/// let term_coeffs = &[SQRT_2.recip(), SQRT_2.recip()];
///
/// apply_pauli_sum(in_qureg, all_pauli_codes, term_coeffs, out_qureg).unwrap();
///
/// // out_qureg is now in `|01> + |10>` state:
/// let qb1 = measure(out_qureg, 0).unwrap();
/// let qb2 = measure(out_qureg, 1).unwrap();
/// assert!(qb1 != qb2);
/// ```
///
/// See [QuEST API][1] for more information.
///
/// [1]: https://quest-kit.github.io/QuEST/modules.html
pub fn apply_pauli_sum(
    in_qureg: &mut Qureg,
    all_pauli_codes: &[PauliOpType],
    term_coeffs: &[Qreal],
    out_qureg: &mut Qureg,
) -> Result<(), QuestError> {
    let num_sum_terms = term_coeffs.len() as i32;
    catch_quest_exception(|| unsafe {
        ffi::applyPauliSum(
            in_qureg.reg,
            all_pauli_codes.as_ptr(),
            term_coeffs.as_ptr(),
            num_sum_terms,
            out_qureg.reg,
        );
    })
}

/// Apply Hamiltonian `PauliHamil`.
///
/// Modifies `out_qureg` to be the result of applying `PauliHamil` (a Hermitian
/// but not necessarily unitary operator) to `in_qureg`.
///
/// In theory, `in_qureg` is unchanged though its state is temporarily modified
/// and is reverted by re-applying Paulis (XX=YY=ZZ=I), so may see a change by
/// small numerical errors. The initial state in `out_qureg` is not used.
///
/// # Examples
///
/// ```rust
/// # use quest_bind::*;
/// use PauliOpType::{
///     PAULI_I,
///     PAULI_X,
/// };
///
/// let env = &QuestEnv::new();
/// let in_qureg = &mut Qureg::try_new(2, env).unwrap();
/// init_zero_state(in_qureg);
/// let out_qureg = &mut Qureg::try_new(2, env).unwrap();
///
/// let hamil = &mut PauliHamil::try_new(2, 2).unwrap();
/// let coeffs = &[SQRT_2.recip(), SQRT_2.recip()];
/// let codes = &[PAULI_I, PAULI_X, PAULI_X, PAULI_I];
/// init_pauli_hamil(hamil, coeffs, codes).unwrap();
///
/// apply_pauli_hamil(in_qureg, hamil, out_qureg).unwrap();
///
/// // out_qureg is now in `|01> + |10>` state:
/// let qb1 = measure(out_qureg, 0).unwrap();
/// let qb2 = measure(out_qureg, 1).unwrap();
/// assert!(qb1 != qb2);
/// ```
///
/// See [QuEST API][1] for more information.
///
/// [1]: https://quest-kit.github.io/QuEST/modules.html
pub fn apply_pauli_hamil(
    in_qureg: &mut Qureg,
    hamil: &PauliHamil,
    out_qureg: &mut Qureg,
) -> Result<(), QuestError> {
    catch_quest_exception(|| unsafe {
        ffi::applyPauliHamil(in_qureg.reg, hamil.0, out_qureg.reg);
    })
}

/// Applies a trotterisation of unitary evolution.
///
/// The unitary evelution `$\exp(-i \, \text{hamil} \, \text{time})$` is applied
/// to `qureg`. # Examples
///
/// ```rust
/// # use quest_bind::*;
/// use PauliOpType::PAULI_X;
///
/// let env = &QuestEnv::new();
/// let qureg = &mut Qureg::try_new(1, env).unwrap();
/// init_zero_state(qureg);
///
/// let hamil = &mut PauliHamil::try_new(1, 1).unwrap();
/// let coeffs = &[1.];
/// let codes = &[PAULI_X];
/// init_pauli_hamil(hamil, coeffs, codes).unwrap();
///
/// let time = PI / 2.;
/// let order = 1;
/// let reps = 1;
/// apply_trotter_circuit(qureg, hamil, time, order, reps).unwrap();
///
/// // qureg is now in `|1>` state:
/// let qb1 = measure(qureg, 0).unwrap();
/// assert_eq!(qb1, 1);
/// ```
///
/// See [QuEST API][1] for more information.
///
/// [1]: https://quest-kit.github.io/QuEST/modules.html
pub fn apply_trotter_circuit(
    qureg: &mut Qureg,
    hamil: &PauliHamil,
    time: Qreal,
    order: i32,
    reps: i32,
) -> Result<(), QuestError> {
    catch_quest_exception(|| unsafe {
        ffi::applyTrotterCircuit(qureg.reg, hamil.0, time, order, reps);
    })
}

/// Apply a general 2-by-2 matrix, which may be non-unitary.
///
/// # Examples
///
/// ```rust
/// # use quest_bind::*;
/// let env = &QuestEnv::new();
/// let qureg = &mut Qureg::try_new(2, env).unwrap();
/// init_zero_state(qureg);
///
/// let target_qubit = 0;
/// let u = &ComplexMatrix2::new([[0., 1.], [1., 0.]], [[0., 0.], [0., 0.]]);
///
/// apply_matrix2(qureg, target_qubit, u).unwrap();
///
/// let amp = get_real_amp(qureg, 1).unwrap();
/// assert!((amp - 1.).abs() < EPSILON);
/// ```
///
/// See [QuEST API][1] for more information.
///
/// [1]: https://quest-kit.github.io/QuEST/modules.html
pub fn apply_matrix2(
    qureg: &mut Qureg,
    target_qubit: i32,
    u: &ComplexMatrix2,
) -> Result<(), QuestError> {
    if target_qubit >= qureg.num_qubits_represented() || target_qubit < 0 {
        return Err(QuestError::QubitIndexError);
    }
    catch_quest_exception(|| unsafe {
        ffi::applyMatrix2(qureg.reg, target_qubit, u.0);
    })
}

/// Apply a general 4-by-4 matrix, which may be non-unitary.
///
/// # Examples
///
/// ```rust
/// # use quest_bind::*;
/// let env = &QuestEnv::new();
/// let qureg = &mut Qureg::try_new(2, env).unwrap();
/// init_zero_state(qureg);
///
/// let target_qubit1 = 0;
/// let target_qubit2 = 1;
/// let u = &ComplexMatrix4::new(
///     [
///         [0., 1., 0., 0.],
///         [1., 0., 0., 0.],
///         [0., 0., 1., 0.],
///         [0., 0., 0., 1.],
///     ],
///     [
///         [0., 0., 0., 0.],
///         [0., 0., 0., 0.],
///         [0., 0., 0., 0.],
///         [0., 0., 0., 0.],
///     ],
/// );
///
/// apply_matrix4(qureg, target_qubit1, target_qubit2, u).unwrap();
///
/// let amp = get_real_amp(qureg, 1).unwrap();
/// assert!((amp - 1.).abs() < EPSILON);
/// ```
///
/// See [QuEST API][1] for more information.
///
/// [1]: https://quest-kit.github.io/QuEST/modules.html
pub fn apply_matrix4(
    qureg: &mut Qureg,
    target_qubit1: i32,
    target_qubit2: i32,
    u: &ComplexMatrix4,
) -> Result<(), QuestError> {
    if target_qubit1 >= qureg.num_qubits_represented() || target_qubit1 < 0 {
        return Err(QuestError::QubitIndexError);
    }
    if target_qubit2 >= qureg.num_qubits_represented() || target_qubit2 < 0 {
        return Err(QuestError::QubitIndexError);
    }
    catch_quest_exception(|| unsafe {
        ffi::applyMatrix4(qureg.reg, target_qubit1, target_qubit2, u.0);
    })
}

/// Apply a general N-by-N matrix on any number of target qubits.
///
/// The matrix need not be unitary.
///
/// # Examples
///
/// ```rust
/// # use quest_bind::*;
/// let env = &QuestEnv::new();
/// let qureg = &mut Qureg::try_new(3, env).unwrap();
/// init_zero_state(qureg);
///
/// let mtr = &mut ComplexMatrixN::try_new(3).unwrap();
/// let empty = &[0., 0., 0., 0., 0., 0., 0., 0.];
/// init_complex_matrix_n(
///     mtr,
///     &[
///         &[0., 0., 0., 0., 0., 0., 0., 1.],
///         &[0., 1., 0., 0., 0., 0., 0., 0.],
///         &[0., 0., 1., 0., 0., 0., 0., 0.],
///         &[0., 0., 0., 1., 0., 0., 0., 0.],
///         &[0., 0., 0., 0., 1., 0., 0., 0.],
///         &[0., 0., 0., 0., 0., 1., 0., 0.],
///         &[0., 0., 0., 0., 0., 0., 1., 0.],
///         &[1., 0., 0., 0., 0., 0., 0., 0.],
///     ],
///     &[empty, empty, empty, empty, empty, empty, empty, empty],
/// )
/// .unwrap();
///
/// let targets = &[0, 1, 2];
/// apply_matrix_n(qureg, targets, mtr).unwrap();
///
/// // Check if the state is now `|111>`
/// let amp = get_real_amp(qureg, 7).unwrap();
/// assert!((amp - 1.).abs() < EPSILON);
/// ```
///
/// See [QuEST API][1] for more information.
///
/// [1]: https://quest-kit.github.io/QuEST/modules.html
pub fn apply_matrix_n(
    qureg: &mut Qureg,
    targs: &[i32],
    u: &ComplexMatrixN,
) -> Result<(), QuestError> {
    let num_targs = targs.len() as i32;
    let num_qubits_rep = qureg.num_qubits_represented();
    if num_targs > num_qubits_rep {
        return Err(QuestError::ArrayLengthError);
    }
    for &idx in targs {
        if idx < 0 || idx >= num_qubits_rep {
            return Err(QuestError::QubitIndexError);
        }
    }
    catch_quest_exception(|| unsafe {
        ffi::applyMatrixN(qureg.reg, targs.as_ptr(), num_targs, u.0);
    })
}

/// Apply a general N-by-N matrix with additional controlled qubits.
///
/// # Examples
///
/// ```rust
/// # use quest_bind::*;
/// let env = &QuestEnv::new();
/// let qureg = &mut Qureg::try_new(4, env).unwrap();
/// init_zero_state(qureg);
/// pauli_x(qureg, 0).unwrap();
/// pauli_x(qureg, 1).unwrap();
///
/// let ctrls = &[0, 1];
/// let targs = &[2, 3];
/// let u = &mut ComplexMatrixN::try_new(2).unwrap();
/// let zero_row = &[0., 0., 0., 0.];
/// init_complex_matrix_n(
///     u,
///     &[
///         &[0., 0., 0., 1.],
///         &[0., 1., 0., 0.],
///         &[0., 0., 1., 0.],
///         &[1., 0., 0., 0.],
///     ],
///     &[zero_row, zero_row, zero_row, zero_row],
/// )
/// .unwrap();
/// apply_multi_controlled_matrix_n(qureg, ctrls, targs, u).unwrap();
///
/// // Assert `qureg` is now in the state `|1111>`
/// let amp = get_real_amp(qureg, 15).unwrap();
/// assert!((amp - 1.).abs() < EPSILON);
/// ```
///
/// See [QuEST API][1] for more information.
///
/// [1]: https://quest-kit.github.io/QuEST/modules.html
pub fn apply_multi_controlled_matrix_n(
    qureg: &mut Qureg,
    ctrls: &[i32],
    targs: &[i32],
    u: &ComplexMatrixN,
) -> Result<(), QuestError> {
    let num_ctrls = ctrls.len() as i32;
    let num_targs = targs.len() as i32;
    catch_quest_exception(|| unsafe {
        ffi::applyMultiControlledMatrixN(
            qureg.reg,
            ctrls.as_ptr(),
            num_ctrls,
            targs.as_ptr(),
            num_targs,
            u.0,
        );
    })
}

/// Apply a phase function.
///
/// Induces a phase change upon each amplitude of `qureg`, determined by the
/// passed exponential polynomial *phase function*.
///
/// # Examples
///
/// ```rust
/// # use quest_bind::*;
/// let env = &QuestEnv::new();
/// let qureg = &mut Qureg::try_new(3, env).unwrap();
/// init_zero_state(qureg);
/// pauli_x(qureg, 1).unwrap();
///
/// let qubits = &[0, 1];
/// let encoding = BitEncoding::UNSIGNED;
/// let coeffs = &[0.5, 0.5];
/// let exponents = &[0., 2.];
///
/// apply_phase_func(qureg, qubits, encoding, coeffs, exponents).unwrap();
/// ```
///
/// See [QuEST API][1] for more information.
///
/// [1]: https://quest-kit.github.io/QuEST/modules.html
pub fn apply_phase_func(
    qureg: &mut Qureg,
    qubits: &[i32],
    encoding: BitEncoding,
    coeffs: &[Qreal],
    exponents: &[Qreal],
) -> Result<(), QuestError> {
    let num_qubits = qubits.len() as i32;
    let num_terms = coeffs.len();
    if exponents.len() != num_terms {
        return Err(QuestError::ArrayLengthError);
    }
    let num_terms = num_terms as i32;
    catch_quest_exception(|| unsafe {
        ffi::applyPhaseFunc(
            qureg.reg,
            qubits.as_ptr(),
            num_qubits,
            encoding,
            coeffs.as_ptr(),
            exponents.as_ptr(),
            num_terms,
        );
    })
}

/// Apply a phase function with overrides.
///
/// Induces a phase change upon each amplitude of `qureg`, determined by the
/// passed  exponential polynomial "phase function", and an explicit set of
/// 'overriding' values at specific state indices.
///
/// # Examples
///
/// ```rust
/// # use quest_bind::*;
/// let env = &QuestEnv::new();
/// let qureg = &mut Qureg::try_new(3, env).unwrap();
/// init_zero_state(qureg);
/// pauli_x(qureg, 1).unwrap();
///
/// let qubits = &[0, 1];
/// let encoding = BitEncoding::UNSIGNED;
/// let coeffs = &[0.5, 0.5];
/// let exponents = &[-2., 2.];
/// let override_inds = &[0];
/// let override_phases = &[0.];
///
/// apply_phase_func_overrides(
///     qureg,
///     qubits,
///     encoding,
///     coeffs,
///     exponents,
///     override_inds,
///     override_phases,
/// )
/// .unwrap();
/// ```
///
/// See [QuEST API][1] for more information.
///
/// [1]: https://quest-kit.github.io/QuEST/modules.html
#[allow(clippy::too_many_arguments)]
pub fn apply_phase_func_overrides(
    qureg: &mut Qureg,
    qubits: &[i32],
    encoding: BitEncoding,
    coeffs: &[Qreal],
    exponents: &[Qreal],
    override_inds: &[i64],
    override_phases: &[Qreal],
) -> Result<(), QuestError> {
    let num_qubits = qubits.len() as i32;
    let num_terms = coeffs.len();
    if exponents.len() != num_terms {
        return Err(QuestError::ArrayLengthError);
    }
    let num_terms = num_terms as i32;
    let num_overrides = override_inds.len();
    if override_phases.len() != num_overrides {
        return Err(QuestError::ArrayLengthError);
    }
    let num_overrides = num_overrides as i32;
    catch_quest_exception(|| unsafe {
        ffi::applyPhaseFuncOverrides(
            qureg.reg,
            qubits.as_ptr(),
            num_qubits,
            encoding,
            coeffs.as_ptr(),
            exponents.as_ptr(),
            num_terms,
            override_inds.as_ptr(),
            override_phases.as_ptr(),
            num_overrides,
        );
    })
}

/// Apply a multi-variable exponential polynomial.
///
/// # Examples
///
/// ```rust
/// # use quest_bind::*;
/// let env = &QuestEnv::new();
/// let qureg = &mut Qureg::try_new(3, env).unwrap();
/// init_zero_state(qureg);
/// pauli_x(qureg, 1).unwrap();
///
/// let qubits = &[0, 1];
/// let num_qubits_per_reg = &[1, 1];
/// let encoding = BitEncoding::UNSIGNED;
/// let coeffs = &[0.5, 0.5];
/// let exponents = &[2., 2.];
/// let num_terms_per_reg = &[1, 1];
///
/// apply_multi_var_phase_func(
///     qureg,
///     qubits,
///     num_qubits_per_reg,
///     encoding,
///     coeffs,
///     exponents,
///     num_terms_per_reg,
/// )
/// .unwrap();
/// ```
///
/// See [QuEST API][1] for more information.
///
/// [1]: https://quest-kit.github.io/QuEST/modules.html
#[allow(clippy::too_many_arguments)]
pub fn apply_multi_var_phase_func(
    qureg: &mut Qureg,
    qubits: &[i32],
    num_qubits_per_reg: &[i32],
    encoding: BitEncoding,
    coeffs: &[Qreal],
    exponents: &[Qreal],
    num_terms_per_reg: &[i32],
) -> Result<(), QuestError> {
    let num_regs = num_qubits_per_reg.len() as i32;
    catch_quest_exception(|| unsafe {
        ffi::applyMultiVarPhaseFunc(
            qureg.reg,
            qubits.as_ptr(),
            num_qubits_per_reg.as_ptr(),
            num_regs,
            encoding,
            coeffs.as_ptr(),
            exponents.as_ptr(),
            num_terms_per_reg.as_ptr(),
        );
    })
}

/// Apply a multi-variable exponential polynomial with overrides.
///
/// Induces a phase change upon each amplitude of \p qureg, determined by a
/// phase function, and an explicit set of 'overriding' values at specific
/// state indices.
///
/// # Examples
///
/// ```rust
/// # use quest_bind::*;
/// let env = &QuestEnv::new();
/// let qureg = &mut Qureg::try_new(3, env).unwrap();
/// init_zero_state(qureg);
/// pauli_x(qureg, 1).unwrap();
///
/// let qubits = &[0, 1];
/// let num_qubits_per_reg = &[1, 1];
/// let encoding = BitEncoding::UNSIGNED;
/// let coeffs = &[0.5, 0.5];
/// let exponents = &[2., 2.];
/// let num_terms_per_reg = &[1, 1];
/// let override_inds = &[0, 1, 0, 1];
/// let override_phases = &[0., 0.];
///
/// apply_multi_var_phase_func_overrides(
///     qureg,
///     qubits,
///     num_qubits_per_reg,
///     encoding,
///     coeffs,
///     exponents,
///     num_terms_per_reg,
///     override_inds,
///     override_phases,
/// )
/// .unwrap();
/// ```
///
/// See [QuEST API][1] for more information.
///
/// [1]: https://quest-kit.github.io/QuEST/modules.html
#[allow(clippy::too_many_arguments)]
pub fn apply_multi_var_phase_func_overrides(
    qureg: &mut Qureg,
    qubits: &[i32],
    num_qubits_per_reg: &[i32],
    encoding: BitEncoding,
    coeffs: &[Qreal],
    exponents: &[Qreal],
    num_terms_per_reg: &[i32],
    override_inds: &[i64],
    override_phases: &[Qreal],
) -> Result<(), QuestError> {
    let num_regs = num_qubits_per_reg.len() as i32;
    let num_overrides = override_phases.len() as i32;
    catch_quest_exception(|| unsafe {
        ffi::applyMultiVarPhaseFuncOverrides(
            qureg.reg,
            qubits.as_ptr(),
            num_qubits_per_reg.as_ptr(),
            num_regs,
            encoding,
            coeffs.as_ptr(),
            exponents.as_ptr(),
            num_terms_per_reg.as_ptr(),
            override_inds.as_ptr(),
            override_phases.as_ptr(),
            num_overrides,
        );
    })
}

/// Apply a named phase function.
///
/// Induces a phase change upon each amplitude of `qureg`, determined by a named
/// (and potentially multi-variable) phase function.
///
/// # Examples
///
/// ```rust
/// # use quest_bind::*;
/// let env = &QuestEnv::new();
/// let qureg = &mut Qureg::try_new(2, env).unwrap();
/// init_zero_state(qureg);
///
/// let qubits = &[0, 1];
/// let num_qubits_per_reg = &[1, 1];
/// let encoding = BitEncoding::UNSIGNED;
/// let function_name_code = PhaseFunc::DISTANCE;
///
/// apply_named_phase_func(
///     qureg,
///     qubits,
///     num_qubits_per_reg,
///     encoding,
///     function_name_code,
/// )
/// .unwrap();
/// ```
///
/// See [QuEST API][1] for more information.
///
/// [1]: https://quest-kit.github.io/QuEST/modules.html
pub fn apply_named_phase_func(
    qureg: &mut Qureg,
    qubits: &[i32],
    num_qubits_per_reg: &[i32],
    encoding: BitEncoding,
    function_name_code: PhaseFunc,
) -> Result<(), QuestError> {
    let num_regs = num_qubits_per_reg.len() as i32;
    catch_quest_exception(|| unsafe {
        ffi::applyNamedPhaseFunc(
            qureg.reg,
            qubits.as_ptr(),
            num_qubits_per_reg.as_ptr(),
            num_regs,
            encoding,
            function_name_code,
        );
    })
}

/// Apply a named phase function with overrides.
///
/// Induces a phase change upon each amplitude of \p qureg, determined by a
/// named (and potentially multi-variable) phase function, and an explicit set
/// of 'overriding' values at specific state indices.
///
/// # Examples
///
/// ```rust
/// # use quest_bind::*;
/// let env = &QuestEnv::new();
/// let qureg = &mut Qureg::try_new(3, env).unwrap();
/// init_zero_state(qureg);
///
/// let qubits = &[0, 1];
/// let num_qubits_per_reg = &[1, 1];
/// let encoding = BitEncoding::UNSIGNED;
/// let function_name_code = PhaseFunc::DISTANCE;
/// let override_inds = &[0, 1, 0, 1];
/// let override_phases = &[0., 0.];
///
/// apply_named_phase_func_overrides(
///     qureg,
///     qubits,
///     num_qubits_per_reg,
///     encoding,
///     function_name_code,
///     override_inds,
///     override_phases,
/// )
/// .unwrap();
/// ```
///
/// See [QuEST API][1] for more information.
///
/// [1]: https://quest-kit.github.io/QuEST/modules.html
#[allow(clippy::too_many_arguments)]
pub fn apply_named_phase_func_overrides(
    qureg: &mut Qureg,
    qubits: &[i32],
    num_qubits_per_reg: &[i32],
    encoding: BitEncoding,
    function_name_code: PhaseFunc,
    override_inds: &[i64],
    override_phases: &[Qreal],
) -> Result<(), QuestError> {
    let num_regs = num_qubits_per_reg.len() as i32;
    let num_overrides = override_phases.len() as i32;
    catch_quest_exception(|| unsafe {
        ffi::applyNamedPhaseFuncOverrides(
            qureg.reg,
            qubits.as_ptr(),
            num_qubits_per_reg.as_ptr(),
            num_regs,
            encoding,
            function_name_code,
            override_inds.as_ptr(),
            override_phases.as_ptr(),
            num_overrides,
        );
    })
}

/// Apply a parametrized phase function.
///
/// Induces a phase change upon each amplitude of \p qureg, determined by a
/// named, paramaterized (and potentially multi-variable) phase function.
///
/// # Examples
///
/// ```rust
/// # use quest_bind::*;
/// let env = &QuestEnv::new();
/// let qureg = &mut Qureg::try_new(2, env).unwrap();
/// init_zero_state(qureg);
///
/// let qubits = &[0, 1];
/// let num_qubits_per_reg = &[1, 1];
/// let encoding = BitEncoding::UNSIGNED;
/// let function_name_code = PhaseFunc::SCALED_INVERSE_SHIFTED_NORM;
/// let params = &[0., 0., 0., 0.];
///
/// apply_param_named_phase_func(
///     qureg,
///     qubits,
///     num_qubits_per_reg,
///     encoding,
///     function_name_code,
///     params,
/// )
/// .unwrap();
/// ```
///
/// See [QuEST API][1] for more information.
///
/// [1]: https://quest-kit.github.io/QuEST/modules.html
#[allow(clippy::too_many_arguments)]
pub fn apply_param_named_phase_func(
    qureg: &mut Qureg,
    qubits: &[i32],
    num_qubits_per_reg: &[i32],
    encoding: BitEncoding,
    function_name_code: PhaseFunc,
    params: &[Qreal],
) -> Result<(), QuestError> {
    let num_regs = num_qubits_per_reg.len() as i32;
    let num_params = params.len() as i32;
    catch_quest_exception(|| unsafe {
        ffi::applyParamNamedPhaseFunc(
            qureg.reg,
            qubits.as_ptr(),
            num_qubits_per_reg.as_ptr(),
            num_regs,
            encoding,
            function_name_code,
            params.as_ptr(),
            num_params,
        );
    })
}

/// Apply a parametrized phase function wi overrides.
///
/// Induces a phase change upon each amplitude of \p qureg, determined by a
/// named, parameterised (and potentially multi-variable) phase function, and an
/// explicit set of "overriding" values at specific state indices.
///
/// # Examples
///
/// ```rust
/// # use quest_bind::*;
/// let env = &QuestEnv::new();
/// let qureg = &mut Qureg::try_new(3, env).unwrap();
/// init_zero_state(qureg);
///
/// let qubits = &[0, 1];
/// let num_qubits_per_reg = &[1, 1];
/// let encoding = BitEncoding::UNSIGNED;
/// let function_name_code = PhaseFunc::SCALED_INVERSE_SHIFTED_NORM;
/// let params = &[0., 0., 0., 0.];
/// let override_inds = &[0, 1, 0, 1];
/// let override_phases = &[0., 0.];
///
/// apply_param_named_phase_func_overrides(
///     qureg,
///     qubits,
///     num_qubits_per_reg,
///     encoding,
///     function_name_code,
///     params,
///     override_inds,
///     override_phases,
/// )
/// .unwrap();
/// ```
///
/// See [QuEST API][1] for more information.
///
/// [1]: https://quest-kit.github.io/QuEST/modules.html
#[allow(clippy::too_many_arguments)]
pub fn apply_param_named_phase_func_overrides(
    qureg: &mut Qureg,
    qubits: &[i32],
    num_qubits_per_reg: &[i32],
    encoding: BitEncoding,
    function_name_code: PhaseFunc,
    params: &[Qreal],
    override_inds: &[i64],
    override_phases: &[Qreal],
) -> Result<(), QuestError> {
    let num_regs = num_qubits_per_reg.len() as i32;
    let num_params = params.len() as i32;
    let num_overrides = override_phases.len() as i32;
    catch_quest_exception(|| unsafe {
        ffi::applyParamNamedPhaseFuncOverrides(
            qureg.reg,
            qubits.as_ptr(),
            num_qubits_per_reg.as_ptr(),
            num_regs,
            encoding,
            function_name_code,
            params.as_ptr(),
            num_params,
            override_inds.as_ptr(),
            override_phases.as_ptr(),
            num_overrides,
        );
    })
}

/// Applies the quantum Fourier transform (QFT) to the entirety `qureg`.
///
/// # Examples
///
/// ```rust
/// # use quest_bind::*;
/// let env = &QuestEnv::new();
/// let qureg = &mut Qureg::try_new(3, env).unwrap();
/// init_zero_state(qureg);
///
/// apply_full_qft(qureg);
/// ```
///
/// See [QuEST API][1] for more information.
///
/// [1]: https://quest-kit.github.io/QuEST/modules.html
pub fn apply_full_qft(qureg: &mut Qureg) {
    catch_quest_exception(|| unsafe {
        ffi::applyFullQFT(qureg.reg);
    })
    .expect("apply_full_qft should always succeed");
}

/// Applies the quantum Fourier transform (QFT) to a specific subset of qubits.
///
/// # Examples
///
/// ```rust
/// # use quest_bind::*;
/// let env = &QuestEnv::new();
/// let qureg = &mut Qureg::try_new(3, env).unwrap();
/// init_zero_state(qureg);
///
/// apply_qft(qureg, &[0, 1]).unwrap();
/// ```
///
/// See [QuEST API][1] for more information.
///
/// [1]: https://quest-kit.github.io/QuEST/modules.html
pub fn apply_qft(
    qureg: &mut Qureg,
    qubits: &[i32],
) -> Result<(), QuestError> {
    let num_qubits = qubits.len() as i32;
    let num_qubits_rep = qureg.num_qubits_represented();
    if num_qubits > num_qubits_rep {
        return Err(QuestError::ArrayLengthError);
    }
    for &idx in qubits {
        if idx >= num_qubits_rep {
            return Err(QuestError::QubitIndexError);
        }
    }
    catch_quest_exception(|| unsafe {
        ffi::applyQFT(qureg.reg, qubits.as_ptr(), num_qubits);
    })
}

/// Force the target qubit of qureg into the given classical outcome.
///
/// # Examples
///
/// ```rust
/// # use quest_bind::*;
/// let env = &QuestEnv::new();
/// let qureg = &mut Qureg::try_new(2, env).unwrap();
/// init_plus_state(qureg);
///
/// apply_projector(qureg, 0, 0).unwrap();
///
/// let amp = get_real_amp(qureg, 3).unwrap();
/// assert!(amp.abs() < EPSILON);
/// ```
///
/// See [QuEST API][1] for more information.
///
/// [1]: https://quest-kit.github.io/QuEST/modules.html
pub fn apply_projector(
    qureg: &mut Qureg,
    qubit: i32,
    outcome: i32,
) -> Result<(), QuestError> {
    if qubit >= qureg.num_qubits_represented() || qubit < 0 {
        return Err(QuestError::QubitIndexError);
    }
    catch_quest_exception(|| unsafe {
        ffi::applyProjector(qureg.reg, qubit, outcome);
    })
}

#[cfg(test)]
mod tests;<|MERGE_RESOLUTION|>--- conflicted
+++ resolved
@@ -457,102 +457,6 @@
 }
 
 #[derive(Debug)]
-<<<<<<< HEAD
-=======
-pub struct Qureg<'a> {
-    env: &'a QuestEnv,
-    reg: ffi::Qureg,
-}
-
-impl<'a> Qureg<'a> {
-    /// Creates a state-vector Qureg object.
-    ///
-    /// # Examples
-    ///
-    /// ```rust
-    /// # use quest_bind::*;
-    /// let env = &QuestEnv::new();
-    /// let qureg = Qureg::try_new(2, env).unwrap();
-    /// ```
-    ///
-    /// See [QuEST API][1] for more information.
-    ///
-    /// # Errors
-    ///
-    /// Returns [`QuestError::InvalidQuESTInputError`](crate::QuestError::InvalidQuESTInputError)
-    /// on failure.  This is an exception thrown by `QuEST`.
-    ///
-    /// [1]: https://quest-kit.github.io/QuEST/modules.html
-    pub fn try_new(
-        num_qubits: i32,
-        env: &'a QuestEnv,
-    ) -> Result<Self, QuestError> {
-        if num_qubits < 0 {
-            return Err(QuestError::QubitIndexError);
-        }
-        Ok(Self {
-            env,
-            reg: catch_quest_exception(|| unsafe {
-                ffi::createQureg(num_qubits, env.0)
-            })?,
-        })
-    }
-
-    ///  Creates a density matrix Qureg object.
-    ///
-    /// # Examples
-    ///
-    /// ```rust
-    /// # use quest_bind::*;
-    /// let env = &QuestEnv::new();
-    /// let qureg = Qureg::try_new_density(2, env).unwrap();
-    /// ```
-    ///
-    /// See [QuEST API][1] for more information.
-    ///
-    /// # Errors
-    ///
-    /// Returns [`QuestError::InvalidQuESTInputError`](crate::QuestError::InvalidQuESTInputError)
-    /// on failure.  This is an exception thrown by `QuEST`.
-    ///
-    /// [1]: https://quest-kit.github.io/QuEST/modules.html
-    pub fn try_new_density(
-        num_qubits: i32,
-        env: &'a QuestEnv,
-    ) -> Result<Self, QuestError> {
-        if num_qubits < 0 {
-            return Err(QuestError::QubitIndexError);
-        }
-        Ok(Self {
-            env,
-            reg: catch_quest_exception(|| unsafe {
-                ffi::createDensityQureg(num_qubits, env.0)
-            })?,
-        })
-    }
-
-    #[must_use]
-    pub fn is_density_matrix(&self) -> bool {
-        self.reg.isDensityMatrix != 0
-    }
-
-    #[must_use]
-    pub fn num_qubits_represented(&self) -> i32 {
-        self.reg.numQubitsRepresented
-    }
-}
-
-impl<'a> Drop for Qureg<'a> {
-    fn drop(&mut self) {
-        catch_quest_exception(|| {
-            unsafe { ffi::destroyQureg(self.reg, self.env.0) };
-        })
-        .expect("dropping Qureg should always succeed");
-    }
-}
-
-#[derive(Debug)]
->>>>>>> 1f5e6e4e
 pub struct QuestEnv(ffi::QuESTEnv);
 
 impl QuestEnv {
