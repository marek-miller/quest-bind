--- conflicted
+++ resolved
@@ -1361,7 +1361,6 @@
 }
 
 #[test]
-<<<<<<< HEAD
 fn multi_state_controlled_unitary_01() {
     let env = &QuestEnv::new();
     let qureg = &mut Qureg::try_new(3, env).unwrap();
@@ -1380,7 +1379,9 @@
     multi_state_controlled_unitary(qureg, &[0, 0], &[0, 0], -1, u).unwrap_err();
     multi_state_controlled_unitary(qureg, &[4, 0], &[0, 0], 1, u).unwrap_err();
     multi_state_controlled_unitary(qureg, &[4, -1], &[0, 0], 1, u).unwrap_err();
-=======
+}
+
+#[test]
 fn apply_matrix2_01() {
     let env = &QuestEnv::new();
     let qureg = &mut Qureg::try_new(2, env).unwrap();
@@ -1476,5 +1477,4 @@
     apply_projector(qureg, 0, 3).unwrap_err();
     apply_projector(qureg, 2, 0).unwrap_err();
     apply_projector(qureg, -1, 0).unwrap_err();
->>>>>>> 023dea71
 }